from __future__ import absolute_import
from __future__ import division
from __future__ import print_function
from __future__ import unicode_literals

import json
import logging
import os
import sys
from datetime import datetime
from collections import defaultdict

import numpy as np
from builtins import str
import typing
from typing import Text, Optional, Any, List, Dict, Tuple

import rasa_core
from rasa_core import utils, training, constants
<<<<<<< HEAD
from rasa_core.events import SlotSet, ActionExecuted
=======
from rasa_core.constants import (
    DEFAULT_NLU_FALLBACK_THRESHOLD,
    DEFAULT_CORE_FALLBACK_THRESHOLD, DEFAULT_FALLBACK_ACTION)
from rasa_core.events import SlotSet, ActionExecuted, ActionExecutionRejected
>>>>>>> 41f44f80
from rasa_core.exceptions import UnsupportedDialogueModelError
from rasa_core.featurizers import MaxHistoryTrackerFeaturizer
from rasa_core.policies.fallback import FallbackPolicy
from rasa_core.policies.memoization import (MemoizationPolicy,
                                            AugmentedMemoizationPolicy)
from rasa_core.policies.form_policy import FormPolicy

from rasa_core.actions.action import ACTION_LISTEN_NAME

logger = logging.getLogger(__name__)

if typing.TYPE_CHECKING:
    from rasa_core.domain import Domain
    from rasa_core.policies.policy import Policy
    from rasa_core.trackers import DialogueStateTracker


class PolicyEnsemble(object):
    def __init__(self, policies, action_fingerprints=None):
        # type: (List[Policy], Optional[Dict]) -> None
        self.policies = policies
        self.training_trackers = None
        self.date_trained = None

        if action_fingerprints:
            self.action_fingerprints = action_fingerprints
        else:
            self.action_fingerprints = {}

    @staticmethod
    def _training_events_from_trackers(training_trackers):
        events_metadata = defaultdict(set)

        for t in training_trackers:
            tracker = t.init_copy()
            for event in t.events:
                tracker.update(event)
                if not isinstance(event, ActionExecuted):
                    action_name = tracker.latest_action_name
                    events_metadata[action_name].add(event)

        return events_metadata

    def train(self, training_trackers, domain, **kwargs):
        # type: (List[DialogueStateTracker], Domain, Any) -> None
        if training_trackers:
            for policy in self.policies:
                policy.train(training_trackers, domain, **kwargs)
            self.training_trackers = training_trackers
            self.date_trained = datetime.now().strftime('%Y%m%d-%H%M%S')
        else:
            logger.info("Skipped training, because there are no "
                        "training samples.")

    def probabilities_using_best_policy(self, tracker, domain):
        # type: (DialogueStateTracker, Domain) -> Tuple[List[float], Text]
        raise NotImplementedError

    def _max_histories(self):
        # type: () -> List[Optional[int]]
        """Return max history."""

        max_histories = []
        for p in self.policies:
            if isinstance(p.featurizer, MaxHistoryTrackerFeaturizer):
                max_histories.append(p.featurizer.max_history)
            else:
                max_histories.append(None)
        return max_histories

    @staticmethod
    def _create_action_fingerprints(training_events):
        """Fingerprint each action using the events it created during train.

        This allows us to emit warnings when the model is used
        if an action does things it hasn't done during training."""
        if not training_events:
            return None

        action_fingerprints = {}
        for k, vs in training_events.items():
            slots = list({v.key for v in vs if isinstance(v, SlotSet)})
            action_fingerprints[k] = {"slots": slots}
        return action_fingerprints

    def _persist_metadata(self, path, dump_flattened_stories=False):
        # type: (Text, bool) -> None
        """Persists the domain specification to storage."""

        # make sure the directory we persist to exists
        domain_spec_path = os.path.join(path, 'policy_metadata.json')
        training_data_path = os.path.join(path, 'stories.md')
        utils.create_dir_for_file(domain_spec_path)

        policy_names = [utils.module_path_from_instance(p)
                        for p in self.policies]

        training_events = self._training_events_from_trackers(
                self.training_trackers)

        action_fingerprints = self._create_action_fingerprints(training_events)

        metadata = {
            "action_fingerprints": action_fingerprints,
            "rasa_core": rasa_core.__version__,
            "python": ".".join([str(s) for s in sys.version_info[:3]]),
            "max_histories": self._max_histories(),
            "ensemble_name": self.__module__ + "." + self.__class__.__name__,
            "policy_names": policy_names,
            "trained_at": self.date_trained
        }

        utils.dump_obj_as_json_to_file(domain_spec_path, metadata)

        # if there are lots of stories, saving flattened stories takes a long
        # time, so this is turned off by default
        if dump_flattened_stories:
            training.persist_data(self.training_trackers, training_data_path)

    def persist(self, path, dump_flattened_stories=False):
        # type: (Text, bool) -> None
        """Persists the policy to storage."""

        self._persist_metadata(path, dump_flattened_stories)

        for i, policy in enumerate(self.policies):
            dir_name = 'policy_{}_{}'.format(i, type(policy).__name__)
            policy_path = os.path.join(path, dir_name)
            policy.persist(policy_path)

    @classmethod
    def load_metadata(cls, path):
        metadata_path = os.path.join(path, 'policy_metadata.json')
        metadata = json.loads(utils.read_file(os.path.abspath(metadata_path)))
        return metadata

    @staticmethod
    def ensure_model_compatibility(metadata, version_to_check=None):
        from packaging import version

        if version_to_check is None:
            version_to_check = constants.MINIMUM_COMPATIBLE_VERSION

        model_version = metadata.get("rasa_core", "0.0.0")
        if version.parse(model_version) < version.parse(version_to_check):
            raise UnsupportedDialogueModelError(
                    "The model version is to old to be "
                    "loaded by this Rasa Core instance. "
                    "Either retrain the model, or run with"
                    "an older version. "
                    "Model version: {} Instance version: {} "
                    "Minimal compatible version: {}"
                    "".format(model_version, rasa_core.__version__,
                              version_to_check),
                    model_version)

    @classmethod
    def load(cls, path):
        # type: (Text) -> PolicyEnsemble
        """Loads policy and domain specification from storage"""

        metadata = cls.load_metadata(path)
        cls.ensure_model_compatibility(metadata)
        policies = []
        for i, policy_name in enumerate(metadata["policy_names"]):
            policy_cls = utils.class_from_module_path(policy_name)
            dir_name = 'policy_{}_{}'.format(i, policy_cls.__name__)
            policy_path = os.path.join(path, dir_name)
            policy = policy_cls.load(policy_path)
            policies.append(policy)
        ensemble_cls = utils.class_from_module_path(
                metadata["ensemble_name"])
        fingerprints = metadata.get("action_fingerprints", {})
        ensemble = ensemble_cls(policies, fingerprints)
        return ensemble

    @classmethod
    def from_dict(cls, dictionary):
        # type: (Dict[Text, Any]) -> List[Policy]

        policies = []

        for policy in dictionary.get('policies', []):

            policy_name = policy.pop('name')
            # if policy.get('featurizer'):
            #     featurizer_func = utils.class_from_module_path
            constr_func = utils.class_from_module_path(policy_name)
            policy_object = constr_func(**policy)

            policies.append(policy_object)

        return policies

<<<<<<< HEAD
=======
    @classmethod
    def default_policies(cls, fallback_args, max_history):
        # type: (Dict[Text, Any], int) -> List[Policy]
        """Load the default policy setup consisting of
        FallbackPolicy, MemoizationPolicy and KerasPolicy."""

        return [
            FallbackPolicy(
                    fallback_args.get("nlu_threshold",
                                      DEFAULT_NLU_FALLBACK_THRESHOLD),
                    fallback_args.get("core_threshold",
                                      DEFAULT_CORE_FALLBACK_THRESHOLD),
                    fallback_args.get("fallback_action_name",
                                      DEFAULT_FALLBACK_ACTION)),
            MemoizationPolicy(
                    max_history=max_history),
            KerasPolicy(
                    MaxHistoryTrackerFeaturizer(BinarySingleStateFeaturizer(),
                                                max_history=max_history)),
            FormPolicy()]

>>>>>>> 41f44f80
    def continue_training(self, trackers, domain, **kwargs):
        # type: (List[DialogueStateTracker], Domain, Any) -> None

        self.training_trackers.extend(trackers)
        for p in self.policies:
            p.continue_training(self.training_trackers, domain, **kwargs)


class SimplePolicyEnsemble(PolicyEnsemble):

    @staticmethod
    def is_not_memo_policy(best_policy_name):
        return not (best_policy_name.endswith(
            "_" + MemoizationPolicy.__name__) or
                    best_policy_name.endswith(
                    "_" + AugmentedMemoizationPolicy.__name__))

    def probabilities_using_best_policy(self, tracker, domain):
        # type: (DialogueStateTracker, Domain) -> Tuple[List[float], Text]
        result = None
        max_confidence = -1
        best_policy_name = None

        for i, p in enumerate(self.policies):
            probabilities = p.predict_action_probabilities(tracker, domain)
            if isinstance(tracker.events[-1], ActionExecutionRejected):
                probabilities[domain.index_for_action(
                                    tracker.events[-1].action_name)] = 0.0
            confidence = np.max(probabilities)
            if confidence > max_confidence:
                max_confidence = confidence
                result = probabilities
                best_policy_name = 'policy_{}_{}'.format(i, type(p).__name__)

        if (result.index(max_confidence) ==
                domain.index_for_action(ACTION_LISTEN_NAME) and
                tracker.latest_action_name == ACTION_LISTEN_NAME and
                self.is_not_memo_policy(best_policy_name)):
            # Trigger the fallback policy when ActionListen is predicted after
            # a user utterance. This is done on the condition that:
            # - a fallback policy is present,
            # - there was just a user message and the predicted
            #   action is action_listen by a policy
            #   other than the MemoizationPolicy

            fallback_idx_policy = [(i, p) for i, p in enumerate(self.policies)
                                   if isinstance(p, FallbackPolicy)]

            if fallback_idx_policy:
                fallback_idx, fallback_policy = fallback_idx_policy[0]

                logger.debug("Action 'action_listen' was predicted after "
                             "a user message using {}. "
                             "Predicting fallback action: {}"
                             "".format(best_policy_name,
                                       fallback_policy.fallback_action_name))

                result = fallback_policy.fallback_scores(domain)
                best_policy_name = 'policy_{}_{}'.format(
                                            fallback_idx,
                                            type(fallback_policy).__name__)

        # normalize probablilities
        if np.sum(result) != 0:
            result = result / np.nansum(result)

        logger.debug("Predicted next action using {}"
                     "".format(best_policy_name))
        return result, best_policy_name<|MERGE_RESOLUTION|>--- conflicted
+++ resolved
@@ -17,14 +17,7 @@
 
 import rasa_core
 from rasa_core import utils, training, constants
-<<<<<<< HEAD
 from rasa_core.events import SlotSet, ActionExecuted
-=======
-from rasa_core.constants import (
-    DEFAULT_NLU_FALLBACK_THRESHOLD,
-    DEFAULT_CORE_FALLBACK_THRESHOLD, DEFAULT_FALLBACK_ACTION)
-from rasa_core.events import SlotSet, ActionExecuted, ActionExecutionRejected
->>>>>>> 41f44f80
 from rasa_core.exceptions import UnsupportedDialogueModelError
 from rasa_core.featurizers import MaxHistoryTrackerFeaturizer
 from rasa_core.policies.fallback import FallbackPolicy
@@ -218,31 +211,7 @@
             policies.append(policy_object)
 
         return policies
-
-<<<<<<< HEAD
-=======
-    @classmethod
-    def default_policies(cls, fallback_args, max_history):
-        # type: (Dict[Text, Any], int) -> List[Policy]
-        """Load the default policy setup consisting of
-        FallbackPolicy, MemoizationPolicy and KerasPolicy."""
-
-        return [
-            FallbackPolicy(
-                    fallback_args.get("nlu_threshold",
-                                      DEFAULT_NLU_FALLBACK_THRESHOLD),
-                    fallback_args.get("core_threshold",
-                                      DEFAULT_CORE_FALLBACK_THRESHOLD),
-                    fallback_args.get("fallback_action_name",
-                                      DEFAULT_FALLBACK_ACTION)),
-            MemoizationPolicy(
-                    max_history=max_history),
-            KerasPolicy(
-                    MaxHistoryTrackerFeaturizer(BinarySingleStateFeaturizer(),
-                                                max_history=max_history)),
-            FormPolicy()]
-
->>>>>>> 41f44f80
+    
     def continue_training(self, trackers, domain, **kwargs):
         # type: (List[DialogueStateTracker], Domain, Any) -> None
 
