--- conflicted
+++ resolved
@@ -12,11 +12,7 @@
             {"artist": "Katy Perry", "reviews": 5.0},
         ]
         description = ", ".join([c["artist"] for c in concerts])
-<<<<<<< HEAD
-        dispatcher.utter_message(f"{description}")
-=======
         dispatcher.utter_message(text=f"{description}")
->>>>>>> 8c180c90
         return [SlotSet("concerts", concerts)]
 
 
@@ -31,11 +27,7 @@
         ]
         dispatcher.utter_message(text="here are some venues I found")
         description = ", ".join([c["name"] for c in venues])
-<<<<<<< HEAD
-        dispatcher.utter_message(f"{description}")
-=======
         dispatcher.utter_message(text=f"{description}")
->>>>>>> 8c180c90
         return [SlotSet("venues", venues)]
 
 
@@ -45,11 +37,7 @@
 
     def run(self, dispatcher, tracker, domain):
         concerts = tracker.get_slot("concerts")
-<<<<<<< HEAD
-        dispatcher.utter_message(f"concerts from slots: {concerts}")
-=======
         dispatcher.utter_message(text=f"concerts from slots: {concerts}")
->>>>>>> 8c180c90
         return []
 
 
@@ -59,9 +47,5 @@
 
     def run(self, dispatcher, tracker, domain):
         venues = tracker.get_slot("venues")
-<<<<<<< HEAD
-        dispatcher.utter_message(f"venues from slots: {venues}")
-=======
         dispatcher.utter_message(text=f"venues from slots: {venues}")
->>>>>>> 8c180c90
         return []