--- conflicted
+++ resolved
@@ -5,11 +5,8 @@
 from pathlib import Path
 from typing import List
 
-import rasa.cli.utils
 from rasa import data
 from rasa.cli.arguments import data as arguments
-<<<<<<< HEAD
-=======
 import rasa.cli.utils
 from rasa.constants import DEFAULT_DATA_PATH, DOCS_URL_RULES
 from rasa.core.training.story_reader.markdown_story_reader import MarkdownStoryReader
@@ -19,7 +16,6 @@
 from rasa.shared.nlu.training_data.formats.rasa_yaml import RasaYAMLWriter
 from rasa.validator import Validator
 from rasa.importers.rasa import RasaFileImporter
->>>>>>> d44f23ef
 from rasa.cli.utils import (
     print_error_and_exit,
     print_info,
