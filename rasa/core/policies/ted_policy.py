import logging
import shutil
from pathlib import Path
from collections import defaultdict

import numpy as np

import rasa.shared.utils.io
import rasa.utils.train_utils
import tensorflow as tf
import tensorflow_addons as tfa
from typing import Any, List, Optional, Text, Dict, Tuple, Union, TYPE_CHECKING

import rasa.utils.io as io_utils
import rasa.core.actions.action
from rasa.nlu.extractors.extractor import EntityExtractor, EntityTagSpec
from rasa.shared.core.domain import Domain
from rasa.core.featurizers.tracker_featurizers import (
    TrackerFeaturizer,
    MaxHistoryTrackerFeaturizer,
)
from rasa.core.featurizers.single_state_featurizer import SingleStateFeaturizer
from rasa.shared.nlu.constants import (
    ACTION_TEXT,
    ACTION_NAME,
    INTENT,
    TEXT,
    ENTITIES,
    VALID_FEATURE_TYPES,
    FEATURE_TYPE_SENTENCE,
    ENTITY_ATTRIBUTE_TYPE,
    ENTITY_TAGS,
    EXTRACTOR,
    TOKENS_NAMES,
    SPLIT_ENTITIES_BY_COMMA,
    SPLIT_ENTITIES_BY_COMMA_DEFAULT_VALUE,
)
from rasa.shared.nlu.interpreter import NaturalLanguageInterpreter
from rasa.core.policies.policy import Policy, PolicyPrediction
from rasa.core.constants import DEFAULT_POLICY_PRIORITY, DIALOGUE
from rasa.shared.constants import DIAGNOSTIC_DATA
from rasa.shared.core.constants import ACTIVE_LOOP, SLOTS, ACTION_LISTEN_NAME
from rasa.shared.core.trackers import DialogueStateTracker
from rasa.shared.core.generator import TrackerWithCachedStates
import rasa.utils.train_utils
from rasa.utils.tensorflow.models import RasaModel, TransformerRasaModel
from rasa.utils.tensorflow.model_data import (
    RasaModelData,
    FeatureSignature,
    FeatureArray,
    Data,
)
from rasa.utils.tensorflow.model_data_utils import convert_to_data_format
from rasa.utils.tensorflow.constants import (
    LABEL,
    IDS,
    TRANSFORMER_SIZE,
    NUM_TRANSFORMER_LAYERS,
    NUM_HEADS,
    BATCH_SIZES,
    BATCH_STRATEGY,
    EPOCHS,
    RANDOM_SEED,
    LEARNING_RATE,
    RANKING_LENGTH,
    LOSS_TYPE,
    SIMILARITY_TYPE,
    NUM_NEG,
    EVAL_NUM_EXAMPLES,
    EVAL_NUM_EPOCHS,
    NEGATIVE_MARGIN_SCALE,
    REGULARIZATION_CONSTANT,
    SCALE_LOSS,
    USE_MAX_NEG_SIM,
    MAX_NEG_SIM,
    MAX_POS_SIM,
    EMBEDDING_DIMENSION,
    DROP_RATE_DIALOGUE,
    DROP_RATE_LABEL,
    DROP_RATE,
    DROP_RATE_ATTENTION,
    WEIGHT_SPARSITY,
    KEY_RELATIVE_ATTENTION,
    VALUE_RELATIVE_ATTENTION,
    MAX_RELATIVE_POSITION,
    CROSS_ENTROPY,
    AUTO,
    BALANCED,
    TENSORBOARD_LOG_DIR,
    TENSORBOARD_LOG_LEVEL,
    CHECKPOINT_MODEL,
    ENCODING_DIMENSION,
    UNIDIRECTIONAL_ENCODER,
    SEQUENCE,
    SENTENCE,
    SEQUENCE_LENGTH,
    DENSE_DIMENSION,
    CONCAT_DIMENSION,
    SPARSE_INPUT_DROPOUT,
    DENSE_INPUT_DROPOUT,
    MASKED_LM,
    MASK,
    HIDDEN_LAYERS_SIZES,
    FEATURIZERS,
    ENTITY_RECOGNITION,
    CONSTRAIN_SIMILARITIES,
    MODEL_CONFIDENCE,
    SOFTMAX,
    BILOU_FLAG,
    LABEL_BATCH_SIZE,
)
from rasa.shared.core.events import EntitiesAdded, Event
from rasa.shared.nlu.training_data.message import Message
from rasa.utils.tensorflow.data_generator import (
    DataChunkFile,
    RasaDataChunkFileGenerator,
    RasaDataGenerator,
)

if TYPE_CHECKING:
    from rasa.shared.nlu.training_data.features import Features


logger = logging.getLogger(__name__)

E2E_CONFIDENCE_THRESHOLD = "e2e_confidence_threshold"
LABEL_KEY = LABEL
LABEL_SUB_KEY = IDS
LENGTH = "length"
INDICES = "indices"
SENTENCE_FEATURES_TO_ENCODE = [INTENT, TEXT, ACTION_NAME, ACTION_TEXT]
SEQUENCE_FEATURES_TO_ENCODE = [TEXT, ACTION_TEXT, f"{LABEL}_{ACTION_TEXT}"]
LABEL_FEATURES_TO_ENCODE = [f"{LABEL}_{ACTION_NAME}", f"{LABEL}_{ACTION_TEXT}"]
STATE_LEVEL_FEATURES = [ENTITIES, SLOTS, ACTIVE_LOOP]
PREDICTION_FEATURES = STATE_LEVEL_FEATURES + SENTENCE_FEATURES_TO_ENCODE + [DIALOGUE]

SAVE_MODEL_FILE_NAME = "ted_policy"


class TEDPolicy(Policy):
    """Transformer Embedding Dialogue (TED) Policy is described in
    https://arxiv.org/abs/1910.00486.
    This policy has a pre-defined architecture, which comprises the
    following steps:
        - concatenate user input (user intent and entities), previous system actions,
          slots and active forms for each time step into an input vector to
          pre-transformer embedding layer;
        - feed it to transformer;
        - apply a dense layer to the output of the transformer to get embeddings of a
          dialogue for each time step;
        - apply a dense layer to create embeddings for system actions for each time
          step;
        - calculate the similarity between the dialogue embedding and embedded system
          actions. This step is based on the StarSpace
          (https://arxiv.org/abs/1709.03856) idea.
    """

    # please make sure to update the docs when changing a default parameter
    defaults = {
        # ## Architecture of the used neural network
        # Hidden layer sizes for layers before the embedding layers for user message
        # and labels.
        # The number of hidden layers is equal to the length of the corresponding list.
        HIDDEN_LAYERS_SIZES: {TEXT: [], ACTION_TEXT: [], f"{LABEL}_{ACTION_TEXT}": []},
        # Dense dimension to use for sparse features.
        DENSE_DIMENSION: {
            TEXT: 128,
            ACTION_TEXT: 128,
            f"{LABEL}_{ACTION_TEXT}": 128,
            INTENT: 20,
            ACTION_NAME: 20,
            f"{LABEL}_{ACTION_NAME}": 20,
            ENTITIES: 20,
            SLOTS: 20,
            ACTIVE_LOOP: 20,
        },
        # Default dimension to use for concatenating sequence and sentence features.
        CONCAT_DIMENSION: {TEXT: 128, ACTION_TEXT: 128, f"{LABEL}_{ACTION_TEXT}": 128},
        # Dimension size of embedding vectors before the dialogue transformer encoder.
        ENCODING_DIMENSION: 50,
        # Number of units in transformer encoders
        TRANSFORMER_SIZE: {
            TEXT: 128,
            ACTION_TEXT: 128,
            f"{LABEL}_{ACTION_TEXT}": 128,
            DIALOGUE: 128,
        },
        # Number of layers in transformer encoders
        NUM_TRANSFORMER_LAYERS: {
            TEXT: 1,
            ACTION_TEXT: 1,
            f"{LABEL}_{ACTION_TEXT}": 1,
            DIALOGUE: 1,
        },
        # Number of attention heads in transformer
        NUM_HEADS: 4,
        # If 'True' use key relative embeddings in attention
        KEY_RELATIVE_ATTENTION: False,
        # If 'True' use value relative embeddings in attention
        VALUE_RELATIVE_ATTENTION: False,
        # Max position for relative embeddings
        MAX_RELATIVE_POSITION: None,
        # Use a unidirectional or bidirectional encoder
        # for `text`, `action_text`, and `label_action_text`.
        UNIDIRECTIONAL_ENCODER: False,
        # ## Training parameters
        # Initial and final batch sizes:
        # Batch size will be linearly increased for each epoch.
        BATCH_SIZES: [64, 256],
        # Strategy used whenc creating batches.
        # Can be either 'sequence' or 'balanced'.
        BATCH_STRATEGY: BALANCED,
        # Number of epochs to train
        EPOCHS: 1,
        # Set random seed to any 'int' to get reproducible results
        RANDOM_SEED: None,
        # Initial learning rate for the optimizer
        LEARNING_RATE: 0.001,
        # ## Parameters for embeddings
        # Dimension size of embedding vectors
        EMBEDDING_DIMENSION: 20,
        # The number of incorrect labels. The algorithm will minimize
        # their similarity to the user input during training.
        NUM_NEG: 20,
        # Type of similarity measure to use, either 'auto' or 'cosine' or 'inner'.
        SIMILARITY_TYPE: AUTO,
        # The type of the loss function, either 'cross_entropy' or 'margin'.
        LOSS_TYPE: CROSS_ENTROPY,
        # Number of top actions to normalize scores for. Applicable with
        # loss type 'cross_entropy' and 'softmax' confidences. Set to 0
        # to turn off normalization.
        RANKING_LENGTH: 10,
        # Indicates how similar the algorithm should try to make embedding vectors
        # for correct labels.
        # Should be 0.0 < ... < 1.0 for 'cosine' similarity type.
        MAX_POS_SIM: 0.8,
        # Maximum negative similarity for incorrect labels.
        # Should be -1.0 < ... < 1.0 for 'cosine' similarity type.
        MAX_NEG_SIM: -0.2,
        # If 'True' the algorithm only minimizes maximum similarity over
        # incorrect intent labels, used only if 'loss_type' is set to 'margin'.
        USE_MAX_NEG_SIM: True,
        # If 'True' scale loss inverse proportionally to the confidence
        # of the correct prediction
        SCALE_LOSS: True,
        # ## Regularization parameters
        # The scale of regularization
        REGULARIZATION_CONSTANT: 0.001,
        # The scale of how important is to minimize the maximum similarity
        # between embeddings of different labels,
        # used only if 'loss_type' is set to 'margin'.
        NEGATIVE_MARGIN_SCALE: 0.8,
        # Dropout rate for embedding layers of dialogue features.
        DROP_RATE_DIALOGUE: 0.1,
        # Dropout rate for embedding layers of utterance level features.
        DROP_RATE: 0.0,
        # Dropout rate for embedding layers of label, e.g. action, features.
        DROP_RATE_LABEL: 0.0,
        # Dropout rate for attention.
        DROP_RATE_ATTENTION: 0.0,
        # Sparsity of the weights in dense layers
        WEIGHT_SPARSITY: 0.8,
        # If 'True' apply dropout to sparse input tensors
        SPARSE_INPUT_DROPOUT: True,
        # If 'True' apply dropout to dense input tensors
        DENSE_INPUT_DROPOUT: True,
        # If 'True' random tokens of the input message will be masked and the model
        # should predict those tokens.
        MASKED_LM: False,
        # ## Evaluation parameters
        # How often calculate validation accuracy.
        # Small values may hurt performance, e.g. model accuracy.
        EVAL_NUM_EPOCHS: 20,
        # How many examples to use for hold out validation set
        # Large values may hurt performance, e.g. model accuracy.
        EVAL_NUM_EXAMPLES: 0,
        # If you want to use tensorboard to visualize training and validation metrics,
        # set this option to a valid output directory.
        TENSORBOARD_LOG_DIR: None,
        # Define when training metrics for tensorboard should be logged.
        # Either after every epoch or for every training step.
        # Valid values: 'epoch' and 'batch'
        TENSORBOARD_LOG_LEVEL: "epoch",
        # Perform model checkpointing
        CHECKPOINT_MODEL: False,
        # Only pick e2e prediction if the policy is confident enough
        E2E_CONFIDENCE_THRESHOLD: 0.5,
        # Specify what features to use as sequence and sentence features.
        # By default all features in the pipeline are used.
        FEATURIZERS: [],
        # If set to true, entities are predicted in user utterances.
        ENTITY_RECOGNITION: True,
        # if 'True' applies sigmoid on all similarity terms and adds
        # it to the loss function to ensure that similarity values are
        # approximately bounded. Used inside softmax loss only.
        CONSTRAIN_SIMILARITIES: False,
        # Model confidence to be returned during inference. Possible values -
        # 'softmax' and 'linear_norm'.
        MODEL_CONFIDENCE: SOFTMAX,
        # 'BILOU_flag' determines whether to use BILOU tagging or not.
        # If set to 'True' labelling is more rigorous, however more
        # examples per entity are required.
        # Rule of thumb: you should have more than 100 examples per entity.
        BILOU_FLAG: True,
        # Split entities by comma, this makes sense e.g. for a list of
        # ingredients in a recipe, but it doesn't make sense for the parts of
        # an address
        SPLIT_ENTITIES_BY_COMMA: SPLIT_ENTITIES_BY_COMMA_DEFAULT_VALUE,
        # Number of labels to use as candidates for negative sampling
        LABEL_BATCH_SIZE: -1,
    }

    @staticmethod
    def _standard_featurizer(max_history: Optional[int] = None) -> TrackerFeaturizer:
        return MaxHistoryTrackerFeaturizer(
            SingleStateFeaturizer(), max_history=max_history
        )

    def __init__(
        self,
        featurizer: Optional[TrackerFeaturizer] = None,
        priority: int = DEFAULT_POLICY_PRIORITY,
        max_history: Optional[int] = None,
        model: Optional[RasaModel] = None,
        fake_features: Optional[Dict[Text, List["Features"]]] = None,
        entity_tag_specs: Optional[List[EntityTagSpec]] = None,
        should_finetune: bool = False,
        **kwargs: Any,
    ) -> None:
        """Declare instance variables with default values."""
        self.split_entities_config = rasa.utils.train_utils.init_split_entities(
            kwargs.get(SPLIT_ENTITIES_BY_COMMA, SPLIT_ENTITIES_BY_COMMA_DEFAULT_VALUE),
            self.defaults[SPLIT_ENTITIES_BY_COMMA],
        )

        if not featurizer:
            featurizer = self._standard_featurizer(max_history)

        super().__init__(
            featurizer, priority, should_finetune=should_finetune, **kwargs
        )
        self._load_params(**kwargs)

        self.model = model

        self._entity_tag_specs = entity_tag_specs

        self.fake_features = fake_features or defaultdict(list)
        # TED is only e2e if only text is present in fake features, which represent
        # all possible input features for current version of this trained ted
        self.only_e2e = TEXT in self.fake_features and INTENT not in self.fake_features

        self._label_data: Optional[RasaModelData] = None
        self._encoded_all_labels = None
        self.data_example: Optional[Dict[Text, List[np.ndarray]]] = None

        self.tmp_checkpoint_dir = None
        if self.config[CHECKPOINT_MODEL]:
            self.tmp_checkpoint_dir = Path(rasa.utils.io.create_temporary_directory())

    def _load_params(self, **kwargs: Dict[Text, Any]) -> None:
        new_config = rasa.utils.train_utils.check_core_deprecated_options(kwargs)
        self.config = rasa.utils.train_utils.override_defaults(
            self.defaults, new_config
        )

        self.config = rasa.utils.train_utils.update_confidence_type(self.config)

        rasa.utils.train_utils.validate_configuration_settings(self.config)

        self.config = rasa.utils.train_utils.update_deprecated_loss_type(self.config)
        self.config = rasa.utils.train_utils.update_similarity_type(self.config)
        self.config = rasa.utils.train_utils.update_evaluation_parameters(self.config)

    def _create_label_data(
        self, domain: Domain, interpreter: NaturalLanguageInterpreter
    ) -> Tuple[RasaModelData, List[Dict[Text, List["Features"]]]]:
        # encode all label_ids with policies' featurizer
        state_featurizer = self.featurizer.state_featurizer
        encoded_all_labels = state_featurizer.encode_all_actions(domain, interpreter)

        attribute_data, _ = convert_to_data_format(
            encoded_all_labels, featurizers=self.config[FEATURIZERS]
        )

        label_data = RasaModelData()
        label_data.add_data(attribute_data, key_prefix=f"{LABEL_KEY}_")
        label_data.add_lengths(
            f"{LABEL}_{ACTION_TEXT}",
            SEQUENCE_LENGTH,
            f"{LABEL}_{ACTION_TEXT}",
            SEQUENCE,
        )

        label_ids = np.arange(domain.num_actions)
        label_data.add_features(
            LABEL_KEY,
            LABEL_SUB_KEY,
            [FeatureArray(np.expand_dims(label_ids, -1), number_of_dimensions=2)],
        )

        return label_data, encoded_all_labels

    @staticmethod
    def _should_extract_entities(
        entity_tags: List[List[Dict[Text, List["Features"]]]]
    ) -> bool:
        for turns_tags in entity_tags:
            for turn_tags in turns_tags:
                # if turn_tags are empty or all entity tag indices are `0`
                # it means that all the inputs only contain NO_ENTITY_TAG
                if turn_tags and np.any(turn_tags[ENTITY_TAGS][0].features):
                    return True
        return False

    def _create_data_for_entities(
        self, entity_tags: Optional[List[List[Dict[Text, List["Features"]]]]]
    ) -> Optional[Data]:
        if not self.config[ENTITY_RECOGNITION]:
            return

        # check that there are real entity tags
        if entity_tags and self._should_extract_entities(entity_tags):
            entity_tags_data, _ = convert_to_data_format(entity_tags)
            return entity_tags_data

        # there are no "real" entity tags
        logger.debug(
            f"Entity recognition cannot be performed, "
            f"set '{ENTITY_RECOGNITION}' config parameter to 'False'."
        )
        self.config[ENTITY_RECOGNITION] = False

    def _create_model_data(
        self,
        tracker_state_features: List[List[Dict[Text, List["Features"]]]],
        label_ids: Optional[np.ndarray] = None,
        entity_tags: Optional[List[List[Dict[Text, List["Features"]]]]] = None,
        encoded_all_labels: Optional[List[Dict[Text, List["Features"]]]] = None,
    ) -> RasaModelData:
        """Combine all model related data into RasaModelData.

        Args:
            tracker_state_features: a dictionary of attributes
                (INTENT, TEXT, ACTION_NAME, ACTION_TEXT, ENTITIES, SLOTS, ACTIVE_LOOP)
                to a list of features for all dialogue turns in all training trackers
            label_ids: the label ids (e.g. action ids) for every dialogue turn in all
                training trackers
            entity_tags: a dictionary of entity type (ENTITY_TAGS) to a list of features
                containing entity tag ids for text user inputs otherwise empty dict
                for all dialogue turns in all training trackers
            encoded_all_labels: a list of dictionaries containing attribute features
                for label ids

        Returns:
            RasaModelData
        """
        model_data = RasaModelData(label_key=LABEL_KEY, label_sub_key=LABEL_SUB_KEY)

        if label_ids is not None and encoded_all_labels is not None:
            label_ids = np.array(
                [np.expand_dims(seq_label_ids, -1) for seq_label_ids in label_ids]
            )
            model_data.add_features(
                LABEL_KEY,
                LABEL_SUB_KEY,
                [FeatureArray(label_ids, number_of_dimensions=3)],
            )

            attribute_data, self.fake_features = convert_to_data_format(
                tracker_state_features, featurizers=self.config[FEATURIZERS]
            )

            entity_tags_data = self._create_data_for_entities(entity_tags)
            if entity_tags_data is not None:
                model_data.add_data(entity_tags_data)
        else:
            # method is called during prediction
            attribute_data, _ = convert_to_data_format(
                tracker_state_features,
                self.fake_features,
                featurizers=self.config[FEATURIZERS],
            )

        model_data.add_data(attribute_data)
        model_data.add_lengths(TEXT, SEQUENCE_LENGTH, TEXT, SEQUENCE)
        model_data.add_lengths(ACTION_TEXT, SEQUENCE_LENGTH, ACTION_TEXT, SEQUENCE)

        # add the dialogue lengths
        attribute_present = next(iter(list(attribute_data.keys())))
        dialogue_lengths = np.array(
            [
                np.size(np.squeeze(f, -1))
                for f in model_data.data[attribute_present][MASK][0]
            ]
        )
        model_data.data[DIALOGUE][LENGTH] = [
            FeatureArray(dialogue_lengths, number_of_dimensions=1)
        ]

        # make sure all keys are in the same order during training and prediction
        model_data.sort()

        return model_data

    def _prepare_partial_training(
        self, domain: Domain, interpreter: NaturalLanguageInterpreter,
    ) -> None:
        self._label_data, self._encoded_all_labels = self._create_label_data(
            domain, interpreter
        )
        if self.config[ENTITY_RECOGNITION]:
            self._entity_tag_specs = self.featurizer.state_featurizer.entity_tag_specs

    def _train_model(
        self,
        model_data: RasaModelData,
        train_data_generator: RasaDataGenerator,
        validation_data_generator: Optional[RasaDataGenerator] = None,
    ) -> None:
        if not self.finetune_mode:
            # keep one example for persisting and loading
            self.data_example = model_data.first_data_example()
            # This means the model wasn't loaded from a
            # previously trained model and hence needs
            # to be instantiated.
            self.model = TED(
                model_data.get_signature(),
                self.config,
                isinstance(self.featurizer, MaxHistoryTrackerFeaturizer),
                self._label_data,
                self._entity_tag_specs,
            )
            self.model.compile(
                optimizer=tf.keras.optimizers.Adam(self.config[LEARNING_RATE])
            )

        callbacks = rasa.utils.train_utils.create_common_callbacks(
            self.config[EPOCHS],
            self.config[TENSORBOARD_LOG_DIR],
            self.config[TENSORBOARD_LOG_LEVEL],
            self.tmp_checkpoint_dir,
        )

        self.model.fit(
            train_data_generator,
            epochs=self.config[EPOCHS],
            validation_data=validation_data_generator,
            validation_freq=self.config[EVAL_NUM_EPOCHS],
            callbacks=callbacks,
            verbose=False,
            shuffle=False,  # we use custom shuffle inside data generator
        )

    def train(
        self,
        training_trackers: List[TrackerWithCachedStates],
        domain: Domain,
        interpreter: NaturalLanguageInterpreter,
        **kwargs: Any,
    ) -> None:
        """Train the policy on given training trackers."""

        if not training_trackers:
            logger.error(
                f"Can not train '{self.__class__.__name__}'. No data was provided. "
                f"Skipping training of the policy."
            )
            return

        # dealing with training data
        tracker_state_features, label_ids, entity_tags = self._featurize_for_training(
            training_trackers,
            domain,
            interpreter,
            bilou_tagging=self.config[BILOU_FLAG],
            **kwargs,
        )

        self._prepare_partial_training(domain, interpreter)

        # extract actual training data to feed to model
        model_data = self._create_model_data(
            tracker_state_features, label_ids, entity_tags, self._encoded_all_labels
        )
        if model_data.is_empty():
            logger.error(
                f"Can not train '{self.__class__.__name__}'. No data was provided. "
                f"Skipping training of the policy."
            )
            return

        (
            data_generator,
            validation_data_generator,
        ) = rasa.utils.train_utils.create_data_generators(
            model_data,
            self.config[BATCH_SIZES],
            self.config[EPOCHS],
            self.config[BATCH_STRATEGY],
            self.config[EVAL_NUM_EXAMPLES],
            self.config[RANDOM_SEED],
        )
        self._train_model(model_data, data_generator, validation_data_generator)

    def _load_data_func(self, file_path: Path) -> RasaModelData:
        tracker_state_features, label_ids, entity_tags = self.featurizer.load_chunk(
            file_path
        )
        return self._create_model_data(
            tracker_state_features, label_ids, entity_tags, self._encoded_all_labels
        )

    def train_in_chunks(
        self,
        training_trackers: List[TrackerWithCachedStates],
        domain: Domain,
        interpreter: NaturalLanguageInterpreter,
        number_of_chunks: int,
        **kwargs: Any,
    ) -> None:
        """Trains the policy on given training trackers chunk.

        Args:
            training_trackers: the list of training trackers
            domain: the domain
            interpreter: Interpreter which can be used by the polices for featurization.
            number_of_chunks: number of chunks to use
        """
        if not training_trackers:
            logger.error(
                f"Can not train '{self.__class__.__name__}'. No data was provided. "
                f"Skipping training of the policy."
            )
            return

        # dealing with training data
        data_chunk_files = self._featurize_for_training_in_chunks(
            training_trackers,
            domain,
            interpreter,
            number_of_chunks,
            bilou_tagging=self.config[BILOU_FLAG],
        )

        self._prepare_partial_training(domain, interpreter)

        # load one chunk so that we can instantiate the model
        (
            sample_tracker_state_features,
            sample_label_ids,
            sample_entity_tags,
        ) = self.featurizer.load_chunk(data_chunk_files[0].file_path)
        # TODO technically, it is wrong. There is a possibility that the first chunk
        #  doesn't have the signature that covers all possible cases.
        #  we need to either collect the signature separately or make sure that each
        #  chunk has exactly the same signature
        sample_model_data = self._create_model_data(
            sample_tracker_state_features,
            sample_label_ids,
            sample_entity_tags,
            self._encoded_all_labels,
        )

        data_generator = RasaDataChunkFileGenerator(
            data_chunk_files,
            self._load_data_func,
            batch_size=self.config[BATCH_SIZES],
            epochs=self.config[EPOCHS],
            shuffle=True,
            random_seed=self.config[RANDOM_SEED],
        )

        self._train_model(sample_model_data, data_generator)

    def _featurize_tracker_for_e2e(
        self,
        tracker: DialogueStateTracker,
        domain: Domain,
        interpreter: NaturalLanguageInterpreter,
    ) -> List[List[Dict[Text, List["Features"]]]]:
        # construct two examples in the batch to be fed to the model -
        # one by featurizing last user text
        # and second - an optional one (see conditions below),
        # the first example in the constructed batch either does not contain user input
        # or uses intent or text based on whether TED is e2e only.
        tracker_state_features = self._featurize_for_prediction(
            tracker, domain, interpreter, use_text_for_last_user_input=self.only_e2e,
        )
        # the second - text, but only after user utterance and if not only e2e
        if (
            tracker.latest_action_name == ACTION_LISTEN_NAME
            and TEXT in self.fake_features
            and not self.only_e2e
        ):
            tracker_state_features += self._featurize_for_prediction(
                tracker, domain, interpreter, use_text_for_last_user_input=True,
            )
        return tracker_state_features

    def _pick_confidence(
        self, confidences: np.ndarray, similarities: np.ndarray, domain: Domain
    ) -> Tuple[np.ndarray, bool]:
        # the confidences and similarities have shape (batch-size x number of actions)
        # batch-size can only be 1 or 2;
        # in the case batch-size==2, the first example contain user intent as features,
        # the second - user text as features
        if confidences.shape[0] > 2:
            raise ValueError(
                "We cannot pick prediction from batches of size more than 2."
            )
        # we use heuristic to pick correct prediction
        if confidences.shape[0] == 2:
            # we use similarities to pick appropriate input,
            # since it seems to be more accurate measure,
            # policy is trained to maximize the similarity not the confidence
            non_e2e_action_name = domain.action_names_or_texts[
                np.argmax(confidences[0])
            ]
            logger.debug(f"User intent lead to '{non_e2e_action_name}'.")
            e2e_action_name = domain.action_names_or_texts[np.argmax(confidences[1])]
            logger.debug(f"User text lead to '{e2e_action_name}'.")
            if (
                np.max(confidences[1]) > self.config[E2E_CONFIDENCE_THRESHOLD]
                # TODO maybe compare confidences is better
                and np.max(similarities[1]) > np.max(similarities[0])
            ):
                logger.debug(f"TED predicted '{e2e_action_name}' based on user text.")
                return confidences[1], True

            logger.debug(f"TED predicted '{non_e2e_action_name}' based on user intent.")
            return confidences[0], False

        # by default the first example in a batch is the one to use for prediction
        predicted_action_name = domain.action_names_or_texts[np.argmax(confidences[0])]
        basis_for_prediction = "text" if self.only_e2e else "intent"
        logger.debug(
            f"TED predicted '{predicted_action_name}' "
            f"based on user {basis_for_prediction}."
        )
        return confidences[0], self.only_e2e

    def predict_action_probabilities(
        self,
        tracker: DialogueStateTracker,
        domain: Domain,
        interpreter: NaturalLanguageInterpreter,
        **kwargs: Any,
    ) -> PolicyPrediction:
        """Predicts the next action the bot should take after seeing the tracker.

        Args:
            tracker: the :class:`rasa.core.trackers.DialogueStateTracker`
            domain: the :class:`rasa.shared.core.domain.Domain`
            interpreter: Interpreter which may be used by the policies to create
                additional features.

        Returns:
             The policy's prediction (e.g. the probabilities for the actions).
        """
        if self.model is None:
            return self._prediction(self._default_predictions(domain))

        # create model data from tracker
        tracker_state_features = self._featurize_tracker_for_e2e(
            tracker, domain, interpreter
        )
        model_data = self._create_model_data(tracker_state_features)
        output = self.model.rasa_predict(model_data)

        # take the last prediction in the sequence
        similarities = output["similarities"][:, -1, :]
        confidences = output["action_scores"][:, -1, :]
        # take correct prediction from batch
        confidence, is_e2e_prediction = self._pick_confidence(
            confidences, similarities, domain
        )

        if self.config[RANKING_LENGTH] > 0 and self.config[MODEL_CONFIDENCE] == SOFTMAX:
            # TODO: This should be removed in 3.0 when softmax as
            #  model confidence and normalization is completely deprecated.
            confidence = rasa.utils.train_utils.normalize(
                confidence, self.config[RANKING_LENGTH]
            )

        optional_events = self._create_optional_event_for_entities(
            output, is_e2e_prediction, interpreter, tracker
        )

        return self._prediction(
            confidence.tolist(),
            is_end_to_end_prediction=is_e2e_prediction,
            optional_events=optional_events,
            diagnostic_data=output.get(DIAGNOSTIC_DATA),
        )

    def _create_optional_event_for_entities(
        self,
        prediction_output: Dict[Text, tf.Tensor],
        is_e2e_prediction: bool,
        interpreter: NaturalLanguageInterpreter,
        tracker: DialogueStateTracker,
    ) -> Optional[List[Event]]:
        if tracker.latest_action_name != ACTION_LISTEN_NAME or not is_e2e_prediction:
            # entities belong only to the last user message
            # and only if user text was used for prediction,
            # a user message always comes after action listen
            return

        if not self.config[ENTITY_RECOGNITION]:
            # entity recognition is not turned on, no entities can be predicted
            return

        # The batch dimension of entity prediction is not the same as batch size,
        # rather it is the number of last (if max history featurizer else all)
        # text inputs in the batch
        # therefore, in order to pick entities from the latest user message
        # we need to pick entities from the last batch dimension of entity prediction
        (
            predicted_tags,
            confidence_values,
        ) = rasa.utils.train_utils.entity_label_to_tags(
            prediction_output,
            self._entity_tag_specs,
            self.config[BILOU_FLAG],
            prediction_index=-1,
        )

        if ENTITY_ATTRIBUTE_TYPE not in predicted_tags:
            # no entities detected
            return

        # entities belong to the last message of the tracker
        # convert the predicted tags to actual entities
        text = tracker.latest_message.text
        parsed_message = interpreter.featurize_message(Message(data={TEXT: text}))
        tokens = parsed_message.get(TOKENS_NAMES[TEXT])
        entities = EntityExtractor.convert_predictions_into_entities(
            text,
            tokens,
            predicted_tags,
            self.split_entities_config,
            confidences=confidence_values,
        )

        # add the extractor name
        for entity in entities:
            entity[EXTRACTOR] = "TEDPolicy"

        return [EntitiesAdded(entities)]

    def persist(self, path: Union[Text, Path]) -> None:
        """Persists the policy to a storage."""
        if self.model is None:
            logger.debug(
                "Method `persist(...)` was called without a trained model present. "
                "Nothing to persist then!"
            )
            return

        model_path = Path(path)
        tf_model_file = model_path / f"{SAVE_MODEL_FILE_NAME}.tf_model"

        rasa.shared.utils.io.create_directory_for_file(tf_model_file)

        self.featurizer.persist(path)

        if self.config[CHECKPOINT_MODEL]:
            shutil.move(self.tmp_checkpoint_dir, model_path / "checkpoints")
        self.model.save(str(tf_model_file))

        io_utils.json_pickle(
            model_path / f"{SAVE_MODEL_FILE_NAME}.priority.pkl", self.priority
        )
        io_utils.pickle_dump(
            model_path / f"{SAVE_MODEL_FILE_NAME}.meta.pkl", self.config
        )
        io_utils.pickle_dump(
            model_path / f"{SAVE_MODEL_FILE_NAME}.data_example.pkl", self.data_example
        )
        io_utils.pickle_dump(
            model_path / f"{SAVE_MODEL_FILE_NAME}.fake_features.pkl",
            self.fake_features,
        )
        io_utils.pickle_dump(
            model_path / f"{SAVE_MODEL_FILE_NAME}.label_data.pkl",
            dict(self._label_data.data),
        )

        entity_tag_specs = (
            [tag_spec._asdict() for tag_spec in self._entity_tag_specs]
            if self._entity_tag_specs
            else []
        )
        rasa.shared.utils.io.dump_obj_as_json_to_file(
            model_path / f"{SAVE_MODEL_FILE_NAME}.entity_tag_specs.json",
            entity_tag_specs,
        )

    @classmethod
    def load(
        cls,
        path: Union[Text, Path],
        should_finetune: bool = False,
        epoch_override: int = defaults[EPOCHS],
        **kwargs: Any,
    ) -> "TEDPolicy":
        """Loads a policy from the storage.

        **Needs to load its featurizer**
        """
        model_path = Path(path)

        if not model_path.exists():
            logger.error(
                f"Failed to load TED policy model. Path "
                f"'{model_path.absolute()}' doesn't exist."
            )
            return

        tf_model_file = model_path / f"{SAVE_MODEL_FILE_NAME}.tf_model"

        featurizer = TrackerFeaturizer.load(path)

        if not (model_path / f"{SAVE_MODEL_FILE_NAME}.data_example.pkl").is_file():
            return cls(featurizer=featurizer)

        loaded_data = io_utils.pickle_load(
            model_path / f"{SAVE_MODEL_FILE_NAME}.data_example.pkl"
        )
        label_data = io_utils.pickle_load(
            model_path / f"{SAVE_MODEL_FILE_NAME}.label_data.pkl"
        )
        fake_features = io_utils.pickle_load(
            model_path / f"{SAVE_MODEL_FILE_NAME}.fake_features.pkl"
        )
        label_data = RasaModelData(data=label_data)
        meta = io_utils.pickle_load(model_path / f"{SAVE_MODEL_FILE_NAME}.meta.pkl")
        priority = io_utils.json_unpickle(
            model_path / f"{SAVE_MODEL_FILE_NAME}.priority.pkl"
        )
        entity_tag_specs = rasa.shared.utils.io.read_json_file(
            model_path / f"{SAVE_MODEL_FILE_NAME}.entity_tag_specs.json"
        )
        entity_tag_specs = [
            EntityTagSpec(
                tag_name=tag_spec["tag_name"],
                ids_to_tags={
                    int(key): value for key, value in tag_spec["ids_to_tags"].items()
                },
                tags_to_ids={
                    key: int(value) for key, value in tag_spec["tags_to_ids"].items()
                },
                num_tags=tag_spec["num_tags"],
            )
            for tag_spec in entity_tag_specs
        ]

        model_data_example = RasaModelData(
            label_key=LABEL_KEY, label_sub_key=LABEL_SUB_KEY, data=loaded_data
        )
        meta = rasa.utils.train_utils.override_defaults(cls.defaults, meta)
        meta = rasa.utils.train_utils.update_confidence_type(meta)
        meta = rasa.utils.train_utils.update_similarity_type(meta)
        meta = rasa.utils.train_utils.update_deprecated_loss_type(meta)

        meta[EPOCHS] = epoch_override

        predict_data_example = RasaModelData(
            label_key=LABEL_KEY,
            label_sub_key=LABEL_SUB_KEY,
            data={
                feature_name: features
                for feature_name, features in model_data_example.items()
                if feature_name
                # we need to remove label features for prediction if they are present
                in PREDICTION_FEATURES
            },
        )

        model = TED.load(
            str(tf_model_file),
            model_data_example,
            predict_data_example,
            data_signature=model_data_example.get_signature(),
            config=meta,
            max_history_featurizer_is_used=isinstance(
                featurizer, MaxHistoryTrackerFeaturizer
            ),
            label_data=label_data,
            entity_tag_specs=entity_tag_specs,
            finetune_mode=should_finetune,
        )

        return cls(
            featurizer=featurizer,
            priority=priority,
            model=model,
            fake_features=fake_features,
            entity_tag_specs=entity_tag_specs,
            should_finetune=should_finetune,
            **meta,
        )


class TED(TransformerRasaModel):
    def __init__(
        self,
        data_signature: Dict[Text, Dict[Text, List[FeatureSignature]]],
        config: Dict[Text, Any],
        max_history_featurizer_is_used: bool,
        label_data: RasaModelData,
        entity_tag_specs: Optional[List[EntityTagSpec]],
    ) -> None:
        """Intializes the TED model.

        Args:
            data_signature: the data signature of the input data
            config: the model configuration
            max_history_featurizer_is_used: if 'True'
                only the last dialogue turn will be used
            label_data: the label data
            entity_tag_specs: the entity tag specifications
        """
        super().__init__("TED", config, data_signature, label_data)

        self.max_history_featurizer_is_used = max_history_featurizer_is_used

        self.predict_data_signature = {
            feature_name: features
            for feature_name, features in data_signature.items()
            if feature_name in PREDICTION_FEATURES
        }

        self._entity_tag_specs = entity_tag_specs

        # metrics
        self.action_loss = tf.keras.metrics.Mean(name="loss")
        self.action_acc = tf.keras.metrics.Mean(name="acc")
        self.entity_loss = tf.keras.metrics.Mean(name="e_loss")
        self.entity_f1 = tf.keras.metrics.Mean(name="e_f1")
        self.metrics_to_log += ["loss", "acc"]
        if self.config[ENTITY_RECOGNITION]:
            self.metrics_to_log += ["e_loss", "e_f1"]

        # needed for efficient prediction
        self.all_labels_embed: Optional[tf.Tensor] = None

        self._prepare_layers()

    def _check_data(self) -> None:
        if not any(key in [INTENT, TEXT] for key in self.data_signature.keys()):
            raise ValueError(
                f"No user features specified. "
                f"Cannot train '{self.__class__.__name__}' model."
            )

        if not any(
            key in [ACTION_NAME, ACTION_TEXT] for key in self.data_signature.keys()
        ):
            raise ValueError(
                f"No action features specified. "
                f"Cannot train '{self.__class__.__name__}' model."
            )
        if LABEL not in self.data_signature:
            raise ValueError(
                f"No label features specified. "
                f"Cannot train '{self.__class__.__name__}' model."
            )

    # ---CREATING LAYERS HELPERS---

    def _prepare_layers(self) -> None:
        for name in self.data_signature.keys():
            self._prepare_sparse_dense_layer_for(name, self.data_signature)
            if name in SEQUENCE_FEATURES_TO_ENCODE:
                self._prepare_sequence_layers(name)
            self._prepare_encoding_layers(name)

        for name in self.label_signature.keys():
            self._prepare_sparse_dense_layer_for(name, self.label_signature)
            if name in SEQUENCE_FEATURES_TO_ENCODE:
                self._prepare_sequence_layers(name)
            self._prepare_encoding_layers(name)

        self._prepare_transformer_layer(
            DIALOGUE,
            self.config[NUM_TRANSFORMER_LAYERS][DIALOGUE],
            self.config[TRANSFORMER_SIZE][DIALOGUE],
            self.config[DROP_RATE_DIALOGUE],
            self.config[DROP_RATE_ATTENTION],
            # use bidirectional transformer, because
            # we will invert dialogue sequence so that the last turn is located
            # at the first position and would always have
            # exactly the same positional encoding
            unidirectional=not self.max_history_featurizer_is_used,
        )

        self._prepare_embed_layers(DIALOGUE)
        self._prepare_embed_layers(LABEL)

        self._prepare_dot_product_loss(LABEL, self.config[SCALE_LOSS])

        if self.config[ENTITY_RECOGNITION]:
            self._prepare_entity_recognition_layers()

    def _prepare_sparse_dense_layer_for(
        self, name: Text, signature: Dict[Text, Dict[Text, List[FeatureSignature]]]
    ) -> None:
        """Prepares the sparse dense layer for the given attribute name.

        It is used to combine the sparse and dense features of the attribute at the
        beginning of the model.

        Args:
            name: the attribute name
            signature: data signature
        """
        for feature_type in VALID_FEATURE_TYPES:
            if feature_type not in signature[name]:
                # features for feature type are not present
                continue

            self._prepare_sparse_dense_dropout_layers(
                f"{name}_{feature_type}", self.config[DROP_RATE]
            )

            # use the same configurable dense dimension for all sparse features
            self._prepare_sparse_dense_layers(
                signature[name][feature_type],
                f"{name}_{feature_type}",
                self.config[DENSE_DIMENSION][name],
            )

    def _prepare_encoding_layers(self, name: Text) -> None:
        """Create ffnn layer for given attribute name. The layer is used just before
        all dialogue features are combined.

        Args:
            name: attribute name
        """
        # create encoding layers only for the features which should be encoded;
        if name not in SENTENCE_FEATURES_TO_ENCODE + LABEL_FEATURES_TO_ENCODE:
            return
        # check that there are SENTENCE features for the attribute name in data
        if (
            name in SENTENCE_FEATURES_TO_ENCODE
            and FEATURE_TYPE_SENTENCE not in self.data_signature[name]
        ):
            return
        #  same for label_data
        if (
            name in LABEL_FEATURES_TO_ENCODE
            and FEATURE_TYPE_SENTENCE not in self.label_signature[name]
        ):
            return

        self._prepare_ffnn_layer(
            f"{name}",
            [self.config[ENCODING_DIMENSION]],
            self.config[DROP_RATE_DIALOGUE],
            prefix="encoding_layer",
        )

    # ---GRAPH BUILDING HELPERS---

    @staticmethod
    def _compute_dialogue_indices(
        tf_batch_data: Dict[Text, Dict[Text, List[tf.Tensor]]]
    ) -> None:
        dialogue_lengths = tf.cast(tf_batch_data[DIALOGUE][LENGTH][0], dtype=tf.int32)
        # wrap in a list, because that's the structure of tf_batch_data
        tf_batch_data[DIALOGUE][INDICES] = [
            (
                tf.map_fn(
                    tf.range,
                    dialogue_lengths,
                    fn_output_signature=tf.RaggedTensorSpec(
                        shape=[None], dtype=tf.int32
                    ),
                )
            ).values
        ]

    def _create_all_labels_embed_for_training(
        self, number_of_random_labels: int
    ) -> Tuple[tf.Tensor, tf.Tensor]:

        all_label_ids = self.tf_label_data[LABEL_KEY][LABEL_SUB_KEY][0]

        if number_of_random_labels != -1:

            # First, sample a fixed number of random labels ids
            total_num_label_ids = all_label_ids.shape[0]
            sampled_label_ids, _, _ = tf.random.uniform_candidate_sampler(
                tf.reshape(
                    tf.cast(tf.range(0, total_num_label_ids), dtype=tf.int64),
                    shape=(1, -1),
                ),
                total_num_label_ids,
                number_of_random_labels,
                True,
                total_num_label_ids,
            )
            sampled_label_ids = tf.reshape(sampled_label_ids, (-1, 1))

        else:
            sampled_label_ids = all_label_ids

        # Compute embeddings for sampled labels
        sampled_labels_embed = self._compute_embedding_for_label_ids(sampled_label_ids)

        return sampled_label_ids, sampled_labels_embed

    def _slice_tensor(
        self, tensor: Union[tf.Tensor, tf.SparseTensor], indices: tf.Tensor
    ) -> Union[tf.Tensor, tf.SparseTensor]:
        if isinstance(tensor, tf.Tensor):
            return tf.gather_nd(tensor, tf.cast(indices, dtype=tf.int32))
        elif isinstance(tensor, tf.SparseTensor):
            dense_tensor = tf.sparse.to_dense(tensor)
            sliced_tensor = tf.gather_nd(dense_tensor, tf.cast(indices, dtype=tf.int32))
            return tf.sparse.from_dense(sliced_tensor)

    def _compute_embedding_for_label_ids(self, label_ids):

        filtered_label_data = {}

        # Create a filtered version of self.tf_label_data which contains label data only for these sampled label ids
        for key in self.tf_label_data.keys():
            if key != LABEL_KEY:
                filtered_label_data[key] = {}
                for sub_key in self.tf_label_data[key]:
                    filtered_attribute_data = [
                        self._slice_tensor(data, label_ids)
                        for data in self.tf_label_data[key][sub_key]
                    ]
                    filtered_label_data[key][sub_key] = filtered_attribute_data

        labels_encoded = {}
        for key in filtered_label_data:
            if key != LABEL_KEY:
                attribute_features, _, _ = self._encode_real_features_per_attribute(
                    filtered_label_data, key
                )
                labels_encoded[key] = attribute_features
        if (
            labels_encoded.get(f"{LABEL_KEY}_{ACTION_TEXT}") is not None
            and labels_encoded.get(f"{LABEL_KEY}_{ACTION_NAME}") is not None
        ):
            x = labels_encoded.pop(f"{LABEL_KEY}_{ACTION_TEXT}") + labels_encoded.pop(
                f"{LABEL_KEY}_{ACTION_NAME}"
            )
        elif labels_encoded.get(f"{LABEL_KEY}_{ACTION_TEXT}") is not None:
            x = labels_encoded.pop(f"{LABEL_KEY}_{ACTION_TEXT}")
        else:
            x = labels_encoded.pop(f"{LABEL_KEY}_{ACTION_NAME}")
        # additional sequence axis is artifact of our RasaModelData creation
        # TODO check whether this should be solved in data creation
        x = tf.squeeze(x, axis=1)
        labels_embed = self._tf_layers[f"embed.{LABEL}"](x)
        return labels_embed

    def _embed_dialogue(
        self,
        dialogue_in: tf.Tensor,
        tf_batch_data: Dict[Text, Dict[Text, List[tf.Tensor]]],
    ) -> Tuple[tf.Tensor, tf.Tensor, tf.Tensor, Optional[tf.Tensor]]:
        """Creates dialogue level embedding and mask.

        Args:
            dialogue_in: The encoded dialogue.
            tf_batch_data: Batch in model data format.

        Returns:
            The dialogue embedding, the mask, and (for diagnostic purposes)
            also the attention weights.
        """
        dialogue_lengths = tf.cast(tf_batch_data[DIALOGUE][LENGTH][0], tf.int32)
        mask = self._compute_mask(dialogue_lengths)

        if self.max_history_featurizer_is_used:
            # invert dialogue sequence so that the last turn would always have
            # exactly the same positional encoding
            dialogue_in = tf.reverse_sequence(dialogue_in, dialogue_lengths, seq_axis=1)

        dialogue_transformed, attention_weights = self._tf_layers[
            f"transformer.{DIALOGUE}"
        ](dialogue_in, 1 - mask, self._training)
        dialogue_transformed = tfa.activations.gelu(dialogue_transformed)

        if self.max_history_featurizer_is_used:
            # pick last vector if max history featurizer is used, since we inverted
            # dialogue sequence, the last vector is actually the first one
            dialogue_transformed = dialogue_transformed[:, :1, :]
            mask = tf.expand_dims(self._last_token(mask, dialogue_lengths), 1)
        elif not self._training:
            # during prediction we don't care about previous dialogue turns,
            # so to save computation time, use only the last one
            dialogue_transformed = tf.expand_dims(
                self._last_token(dialogue_transformed, dialogue_lengths), 1
            )
            mask = tf.expand_dims(self._last_token(mask, dialogue_lengths), 1)

        dialogue_embed = self._tf_layers[f"embed.{DIALOGUE}"](dialogue_transformed)

        return dialogue_embed, mask, dialogue_transformed, attention_weights

    def _encode_features_per_attribute(
        self, tf_batch_data: Dict[Text, Dict[Text, List[tf.Tensor]]], attribute: Text
    ) -> Tuple[tf.Tensor, tf.Tensor, tf.Tensor]:
        # The input is a representation of 4d tensor of
        # shape (batch-size x dialogue-len x sequence-len x units) in 3d of shape
        # (sum of dialogue history length for all tensors in the batch x
        # max sequence length x number of features).

        # However, some dialogue turns contain non existent state features,
        # e.g. `intent` and `text` features are mutually exclusive,
        # as well as `action_name` and `action_text` are mutually exclusive,
        # or some dialogue turns don't contain any `slots`.
        # In order to create 4d full tensors, we created "fake" zero features for
        # these non existent state features. And filtered them during batch generation.
        # Therefore the first dimensions for different attributes are different.
        # It could happen that some batches don't contain "real" features at all,
        # e.g. large number of stories don't contain any `slots`.
        # Therefore actual input tensors will be empty.
        # Since we need actual numbers to create dialogue turn features, we create
        # zero tensors in `_encode_fake_features_per_attribute` for these attributes.
        return tf.cond(
            tf.shape(tf_batch_data[attribute][SENTENCE][0])[0] > 0,
            lambda: self._encode_real_features_per_attribute(tf_batch_data, attribute),
            lambda: self._encode_fake_features_per_attribute(tf_batch_data, attribute),
        )

    def _get_dense_units(
        self, attribute_features_list: List[tf.Tensor], attribute: Text
    ) -> int:
        # TODO this should be done in corresponding layers once in init
        units = 0
        for f in attribute_features_list:
            if isinstance(f, tf.SparseTensor):
                units += self.config[DENSE_DIMENSION][attribute]
            else:
                units += f.shape[-1]
        return units

    def _get_concat_units(
        self, tf_batch_data: Dict[Text, Dict[Text, List[tf.Tensor]]], attribute: Text
    ) -> int:
        # TODO this should be done in corresponding layers once in init
        # calculate concat sequence sentence dim
        sentence_units = self._get_dense_units(
            tf_batch_data[attribute][SENTENCE], attribute
        )
        sequence_units = self._get_dense_units(
            tf_batch_data[attribute][SEQUENCE], attribute
        )

        if sequence_units and not sentence_units:
            return sequence_units

        if sentence_units and not sequence_units:
            return sentence_units

        if sentence_units != sequence_units:
            return self.config[CONCAT_DIMENSION][TEXT]

        return sentence_units

    def _encode_fake_features_per_attribute(
        self, tf_batch_data: Dict[Text, Dict[Text, List[tf.Tensor]]], attribute: Text
    ) -> Tuple[tf.Tensor, tf.Tensor, tf.Tensor]:
        # we need to create real zero tensors with appropriate batch and dialogue dim
        # because they are passed to dialogue transformer
        attribute_mask = tf_batch_data[attribute][MASK][0]

        batch_dim = tf.shape(attribute_mask)[0]
        dialogue_dim = tf.shape(attribute_mask)[1]
        if attribute in set(SENTENCE_FEATURES_TO_ENCODE + LABEL_FEATURES_TO_ENCODE):
            units = self.config[ENCODING_DIMENSION]
        else:
            units = self._get_dense_units(tf_batch_data[attribute][SENTENCE], attribute)

        attribute_features = tf.zeros(
            (batch_dim, dialogue_dim, units), dtype=tf.float32
        )
        if attribute == TEXT:
            # if the input features are fake, we don't process them further,
            # but we need to calculate correct last dim (units) so that tf could infer
            # the last shape of the tensors
            if self.config[NUM_TRANSFORMER_LAYERS][TEXT] > 0:
                text_transformer_units = self.config[TRANSFORMER_SIZE][TEXT]
            elif self.config[HIDDEN_LAYERS_SIZES][TEXT]:
                text_transformer_units = self.config[HIDDEN_LAYERS_SIZES][TEXT][-1]
            else:
                text_transformer_units = self._get_concat_units(
                    tf_batch_data, attribute
                )

            text_transformer_output = tf.zeros(
                (0, 0, text_transformer_units), dtype=tf.float32
            )
            text_sequence_lengths = tf.zeros((0, 1), dtype=tf.int32)
        else:
            # simulate None with empty tensor of zeros
            text_transformer_output = tf.zeros((0,))
            text_sequence_lengths = tf.zeros((0,))

        return attribute_features, text_transformer_output, text_sequence_lengths

    @staticmethod
    def _create_last_dialogue_turns_mask(
        tf_batch_data: Dict[Text, Dict[Text, List[tf.Tensor]]], attribute: Text
    ) -> tf.Tensor:
        # Since max_history_featurizer_is_used is True,
        # we need to find the locations of last dialogue turns in
        # (combined batch dimension and dialogue length,) dimension,
        # so that we can use `_sequence_lengths` as a boolean  mask to pick
        # which ones are "real" textual input in these last dialogue turns.

        # In order to do that we can use given `dialogue_lengths`.
        # For example:
        # If we have `dialogue_lengths = [2, 1, 3]`, than
        # `dialogue_indices = [0, 1, 0, 0, 1, 2]` here we can spot that `0`
        # always indicates the first dialogue turn,
        # which means that previous dialogue turn is the last dialogue turn.
        # Combining this with the fact that the last element in
        # `dialogue_indices` is always the last dialogue turn, we can add
        # a `0` to the end, getting
        # `_dialogue_indices = [0, 1, 0, 0, 1, 2, 0]`.
        # Then removing the first element
        # `_last_dialogue_turn_inverse_indicator = [1, 0, 0, 1, 2, 0]`
        # we see that `0` points to the last dialogue turn.
        # We convert all positive numbers to `True` and take
        # the inverse mask to get
        # `last_dialogue_mask = [0, 1, 1, 0, 0, 1],
        # which precisely corresponds to the fact that first dialogue is of
        # length 2, the second 1 and the third 3.
        last_dialogue_turn_mask = tf.math.logical_not(
            tf.cast(
                tf.concat(
                    [
                        tf_batch_data[DIALOGUE][INDICES][0],
                        tf.zeros((1,), dtype=tf.int32),
                    ],
                    axis=0,
                )[1:],
                dtype=tf.bool,
            )
        )
        # get only the indices of real inputs
        return tf.boolean_mask(
            last_dialogue_turn_mask,
            tf.reshape(tf_batch_data[attribute][SEQUENCE_LENGTH][0], (-1,)),
        )

    def _encode_real_features_per_attribute(
        self, tf_batch_data: Dict[Text, Dict[Text, List[tf.Tensor]]], attribute: Text
    ) -> Tuple[tf.Tensor, tf.Tensor, tf.Tensor]:
        """Encodes features for a given attribute.

        Args:
            tf_batch_data: dictionary mapping every attribute to its features and masks
            attribute: the attribute we will encode features for
                (e.g., ACTION_NAME, INTENT)

        Returns:
            A tensor combining  all features for `attribute`
        """
        # simulate None with empty tensor of zeros
        text_transformer_output = tf.zeros((0,))
        text_sequence_lengths = tf.zeros((0,))

        if attribute in SEQUENCE_FEATURES_TO_ENCODE:
            # sequence_lengths contain `0` for "fake" features, while
            # tf_batch_data[attribute] contain only "real" features
            sequence_lengths = tf_batch_data[attribute][SEQUENCE_LENGTH][0]
            # extract only nonzero lengths and cast to int
            sequence_lengths = tf.cast(
                tf.boolean_mask(sequence_lengths, sequence_lengths), dtype=tf.int32
            )
            # boolean mask returns flat tensor
            sequence_lengths = tf.expand_dims(sequence_lengths, axis=-1)

            mask_sequence_text = tf.squeeze(
                self._compute_mask(sequence_lengths), axis=1
            )
            # add 1 to sequence lengths to account for sentence features
            sequence_lengths += 1
            mask_text = tf.squeeze(self._compute_mask(sequence_lengths), axis=1)

            attribute_features, _, _, _, _ = self._create_sequence(
                tf_batch_data[attribute][SEQUENCE],
                tf_batch_data[attribute][SENTENCE],
                mask_sequence_text,
                mask_text,
                attribute,
                sparse_dropout=self.config[SPARSE_INPUT_DROPOUT],
                dense_dropout=self.config[DENSE_INPUT_DROPOUT],
                masked_lm_loss=self.config[MASKED_LM],
                sequence_ids=False,
            )

            if attribute == TEXT:
                text_transformer_output = attribute_features
                text_sequence_lengths = sequence_lengths

                if self.max_history_featurizer_is_used:
                    # get the location of all last dialogue inputs
                    last_dialogue_turns_mask = self._create_last_dialogue_turns_mask(
                        tf_batch_data, attribute
                    )
                    # pick outputs that correspond to the last dialogue turns
                    text_transformer_output = tf.boolean_mask(
                        text_transformer_output, last_dialogue_turns_mask
                    )
                    text_sequence_lengths = tf.boolean_mask(
                        text_sequence_lengths, last_dialogue_turns_mask
                    )

            # resulting attribute features will have shape
            # combined batch dimension and dialogue length x 1 x units
            attribute_features = tf.expand_dims(
                self._last_token(
                    attribute_features, tf.squeeze(sequence_lengths, axis=-1)
                ),
                axis=1,
            )

        else:
            # resulting attribute features will have shape
            # combined batch dimension and dialogue length x 1 x units
            attribute_features = self._combine_sparse_dense_features(
                tf_batch_data[attribute][SENTENCE], f"{attribute}_{SENTENCE}"
            )

        if attribute in SENTENCE_FEATURES_TO_ENCODE + LABEL_FEATURES_TO_ENCODE:
            attribute_features = self._tf_layers[f"encoding_layer.{attribute}"](
                attribute_features, self._training
            )

        # attribute features have shape
        # (combined batch dimension and dialogue length x 1 x units)
        # convert them back to their original shape of
        # batch size x dialogue length x units
        attribute_features = self._convert_to_original_shape(
            attribute_features, tf_batch_data, attribute
        )

        return attribute_features, text_transformer_output, text_sequence_lengths

    @staticmethod
    def _convert_to_original_shape(
        attribute_features: tf.Tensor,
        tf_batch_data: Dict[Text, Dict[Text, List[tf.Tensor]]],
        attribute: Text,
    ) -> tf.Tensor:
        """Transform attribute features back to original shape.

        Given shape: (combined batch and dialogue dimension x 1 x units)
        Original shape: (batch x dialogue length x units)

        Args:
            attribute_features: the "real" features to convert
            tf_batch_data: dictionary mapping every attribute to its features and masks
            attribute: the attribute we will encode features for
                (e.g., ACTION_NAME, INTENT)

        Returns:
            The converted attribute features
        """
        # in order to convert the attribute features with shape
        # (combined batch-size and dialogue length x 1 x units)
        # to a shape of (batch-size x dialogue length x units)
        # we use tf.scatter_nd. Therefore, we need the target shape and the indices
        # mapping the values of attribute features to the position in the resulting
        # tensor.

        # attribute_mask has shape batch x dialogue_len x 1
        attribute_mask = tf_batch_data[attribute][MASK][0]

        if attribute in SENTENCE_FEATURES_TO_ENCODE + STATE_LEVEL_FEATURES:
            dialogue_lengths = tf.cast(
                tf_batch_data[DIALOGUE][LENGTH][0], dtype=tf.int32
            )
            dialogue_indices = tf_batch_data[DIALOGUE][INDICES][0]
        else:
            # for labels, dialogue length is a fake dim and equal to 1
            dialogue_lengths = tf.ones((tf.shape(attribute_mask)[0],), dtype=tf.int32)
            dialogue_indices = tf.zeros((tf.shape(attribute_mask)[0],), dtype=tf.int32)

        batch_dim = tf.shape(attribute_mask)[0]
        dialogue_dim = tf.shape(attribute_mask)[1]
        units = attribute_features.shape[-1]

        # attribute_mask has shape (batch x dialogue_len x 1), remove last dimension
        attribute_mask = tf.cast(tf.squeeze(attribute_mask, axis=-1), dtype=tf.int32)
        # sum of attribute mask contains number of dialogue turns with "real" features
        non_fake_dialogue_lengths = tf.reduce_sum(attribute_mask, axis=-1)
        # create the batch indices
        batch_indices = tf.repeat(tf.range(batch_dim), non_fake_dialogue_lengths)

        # attribute_mask has shape (batch x dialogue_len x 1), while
        # dialogue_indices has shape (combined_dialogue_len,)
        # in order to find positions of real input we need to flatten
        # attribute mask to (combined_dialogue_len,)
        dialogue_indices_mask = tf.boolean_mask(
            attribute_mask, tf.sequence_mask(dialogue_lengths, dtype=tf.int32)
        )
        # pick only those indices that contain "real" input
        dialogue_indices = tf.boolean_mask(dialogue_indices, dialogue_indices_mask)

        indices = tf.stack([batch_indices, dialogue_indices], axis=1)

        shape = tf.convert_to_tensor([batch_dim, dialogue_dim, units])
        attribute_features = tf.squeeze(attribute_features, axis=1)

        return tf.scatter_nd(indices, attribute_features, shape)

    def _process_batch_data(
        self, tf_batch_data: Dict[Text, Dict[Text, List[tf.Tensor]]]
    ) -> Tuple[tf.Tensor, Optional[tf.Tensor], Optional[tf.Tensor]]:
        """Encodes batch data.

        Combines intent and text and action name and action text if both are present.

        Args:
            tf_batch_data: dictionary mapping every attribute to its features and masks

        Returns:
             Tensor: encoding of all features in the batch, combined;
        """
        # encode each attribute present in tf_batch_data
        text_transformer_output = None
        text_sequence_lengths = None
        batch_encoded = {}
        for attribute in tf_batch_data.keys():
            if attribute in SENTENCE_FEATURES_TO_ENCODE + STATE_LEVEL_FEATURES:
                (
                    attribute_features,
                    _text_transformer_output,
                    _text_sequence_lengths,
                ) = self._encode_features_per_attribute(tf_batch_data, attribute)

                batch_encoded[attribute] = attribute_features
                if attribute == TEXT:
                    text_transformer_output = _text_transformer_output
                    text_sequence_lengths = _text_sequence_lengths

        # if both action text and action name are present, combine them; otherwise,
        # return the one which is present

        if (
            batch_encoded.get(ACTION_TEXT) is not None
            and batch_encoded.get(ACTION_NAME) is not None
        ):
            batch_action = batch_encoded.pop(ACTION_TEXT) + batch_encoded.pop(
                ACTION_NAME
            )
        elif batch_encoded.get(ACTION_TEXT) is not None:
            batch_action = batch_encoded.pop(ACTION_TEXT)
        else:
            batch_action = batch_encoded.pop(ACTION_NAME)
        # same for user input
        if (
            batch_encoded.get(INTENT) is not None
            and batch_encoded.get(TEXT) is not None
        ):
            batch_user = batch_encoded.pop(INTENT) + batch_encoded.pop(TEXT)
        elif batch_encoded.get(TEXT) is not None:
            batch_user = batch_encoded.pop(TEXT)
        else:
            batch_user = batch_encoded.pop(INTENT)

        batch_features = [batch_user, batch_action]
        # once we have user input and previous action,
        # add all other attributes (SLOTS, ACTIVE_LOOP, etc.) to batch_features;
        for key in batch_encoded.keys():
            batch_features.append(batch_encoded.get(key))

        batch_features = tf.concat(batch_features, axis=-1)

        return batch_features, text_transformer_output, text_sequence_lengths

    def _reshape_for_entities(
        self,
        tf_batch_data: Dict[Text, Dict[Text, List[tf.Tensor]]],
        dialogue_transformer_output: tf.Tensor,
        text_transformer_output: tf.Tensor,
        text_sequence_lengths: tf.Tensor,
    ) -> Tuple[tf.Tensor, tf.Tensor, tf.Tensor]:
        # The first dim of the output of the text sequence transformer is the same
        # as number of "real" features for `text` at the last dialogue turns
        # (let's call it `N`),
        # which corresponds to the first dim of the tag ids tensor.
        # To calculate the loss for entities we need the output of the text
        # sequence transformer (shape: N x sequence length x units),
        # the output of the dialogue transformer
        # (shape: batch size x dialogue length x units) and the tag ids for the
        # entities (shape: N x sequence length - 1 x units)
        # In order to process the tensors, they need to have the same shape.
        # Convert the output of the dialogue transformer to shape
        # (N x 1 x units).

        # Note: The CRF layer cannot handle 4D tensors. E.g. we cannot use the shape
        # batch size x dialogue length x sequence length x units

        # convert the output of the dialogue transformer
        # to shape (real entity dim x 1 x units)
        attribute_mask = tf_batch_data[TEXT][MASK][0]
        dialogue_lengths = tf.cast(tf_batch_data[DIALOGUE][LENGTH][0], tf.int32)

        if self.max_history_featurizer_is_used:
            # pick outputs that correspond to the last dialogue turns
            attribute_mask = tf.expand_dims(
                self._last_token(attribute_mask, dialogue_lengths), axis=1
            )
        dialogue_transformer_output = tf.boolean_mask(
            dialogue_transformer_output, tf.squeeze(attribute_mask, axis=-1)
        )

        # boolean mask removed axis=1, add it back
        dialogue_transformer_output = tf.expand_dims(
            dialogue_transformer_output, axis=1
        )

        # broadcast the dialogue transformer output sequence-length-times to get the
        # same shape as the text sequence transformer output
        dialogue_transformer_output = tf.tile(
            dialogue_transformer_output, (1, tf.shape(text_transformer_output)[1], 1)
        )

        # concat the output of the dialogue transformer to the output of the text
        # sequence transformer (adding context)
        # resulting shape (N x sequence length x 2 units)
        # N = number of "real" features for `text` at the last dialogue turns
        text_transformed = tf.concat(
            [text_transformer_output, dialogue_transformer_output], axis=-1
        )

        text_mask = tf.squeeze(self._compute_mask(text_sequence_lengths), axis=1)
        # add zeros to match the shape of text_transformed, because
        # max sequence length might differ, since it is calculated dynamically
        # based on a subset of sequence lengths
        sequence_diff = tf.shape(text_transformed)[1] - tf.shape(text_mask)[1]
        text_mask = tf.pad(text_mask, [[0, 0], [0, sequence_diff], [0, 0]])

        # remove additional dims and sentence features
        text_sequence_lengths = tf.reshape(text_sequence_lengths, (-1,)) - 1

        return text_transformed, text_mask, text_sequence_lengths

    # ---TRAINING---

    def _batch_loss_entities(
        self,
        tf_batch_data: Dict[Text, Dict[Text, List[tf.Tensor]]],
        dialogue_transformer_output: tf.Tensor,
        text_transformer_output: tf.Tensor,
        text_sequence_lengths: tf.Tensor,
    ) -> tf.Tensor:
        # It could happen that some batches don't contain "real" features for `text`,
        # e.g. large number of stories are intent only.
        # Therefore actual `text_transformer_output` will be empty.
        # We cannot create a loss with empty tensors.
        # Since we need actual numbers to create a full loss, we output
        # zero in this case.
        return tf.cond(
            tf.shape(text_transformer_output)[0] > 0,
            lambda: self._real_batch_loss_entities(
                tf_batch_data,
                dialogue_transformer_output,
                text_transformer_output,
                text_sequence_lengths,
            ),
            lambda: tf.constant(0.0),
        )

    def _real_batch_loss_entities(
        self,
        tf_batch_data: Dict[Text, Dict[Text, List[tf.Tensor]]],
        dialogue_transformer_output: tf.Tensor,
        text_transformer_output: tf.Tensor,
        text_sequence_lengths: tf.Tensor,
    ) -> tf.Tensor:

        text_transformed, text_mask, text_sequence_lengths = self._reshape_for_entities(
            tf_batch_data,
            dialogue_transformer_output,
            text_transformer_output,
            text_sequence_lengths,
        )

        tag_ids = tf_batch_data[ENTITY_TAGS][IDS][0]
        # add a zero (no entity) for the sentence features to match the shape of inputs
        sequence_diff = tf.shape(text_transformed)[1] - tf.shape(tag_ids)[1]
        tag_ids = tf.pad(tag_ids, [[0, 0], [0, sequence_diff], [0, 0]])

        loss, f1, _ = self._calculate_entity_loss(
            text_transformed,
            tag_ids,
            text_mask,
            text_sequence_lengths,
            ENTITY_ATTRIBUTE_TYPE,
        )

        self.entity_loss.update_state(loss)
        self.entity_f1.update_state(f1)

        return loss

    @staticmethod
    def _get_labels_embed(
        label_ids: tf.Tensor, all_labels_embed: tf.Tensor
    ) -> tf.Tensor:
        # instead of processing labels again, gather embeddings from
        # all_labels_embed using label ids

        indices = tf.cast(label_ids[:, :, 0], tf.int32)
        labels_embed = tf.gather(all_labels_embed, indices)

        return labels_embed

    def batch_loss(
        self, batch_in: Union[Tuple[tf.Tensor], Tuple[np.ndarray]]
    ) -> tf.Tensor:
        """Calculates the loss for the given batch.

        Args:
            batch_in: The batch.

        Returns:
            The loss of the given batch.
        """
        tf_batch_data = self.batch_to_model_data_format(batch_in, self.data_signature)
        self._compute_dialogue_indices(tf_batch_data)

        batch_label_ids = tf_batch_data[LABEL_KEY][LABEL_SUB_KEY][0]
<<<<<<< HEAD

        (
            sampled_label_ids,
            sampled_labels_embed,
        ) = self._create_all_labels_embed_for_training(
            number_of_random_labels=self.config[LABEL_BATCH_SIZE]
        )

        batch_labels_embed = self._compute_embedding_for_label_ids(
            tf.squeeze(batch_label_ids, axis=-2)
        )

=======

        (
            sampled_label_ids,
            sampled_labels_embed,
        ) = self._create_all_labels_embed_for_training(
            number_of_random_labels=self.config[LABEL_BATCH_SIZE]
        )

        batch_labels_embed = self._compute_embedding_for_label_ids(
            tf.squeeze(batch_label_ids, axis=-2)
        )

>>>>>>> 4b4c2359
        # Add back the sequence dimension
        batch_labels_embed = tf.expand_dims(batch_labels_embed, axis=1)

        (
            dialogue_in,
            text_transformer_output,
            text_sequence_lengths,
        ) = self._process_batch_data(tf_batch_data)
        (
            dialogue_embed,
            dialogue_mask,
            dialogue_transformer_output,
            _,
        ) = self._embed_dialogue(dialogue_in, tf_batch_data)
        dialogue_mask = tf.squeeze(dialogue_mask, axis=-1)

        losses = []

        loss, acc = self._tf_layers[f"loss.{LABEL}"](
            dialogue_embed,
            batch_labels_embed,
            batch_label_ids,
            sampled_labels_embed,
            sampled_label_ids,
            dialogue_mask,
        )
        losses.append(loss)

        if (
            self.config[ENTITY_RECOGNITION]
            and text_transformer_output is not None
            and text_sequence_lengths is not None
        ):
            losses.append(
                self._batch_loss_entities(
                    tf_batch_data,
                    dialogue_transformer_output,
                    text_transformer_output,
                    text_sequence_lengths,
                )
            )

        self.action_loss.update_state(loss)
        self.action_acc.update_state(acc)

        return tf.math.add_n(losses)

    # ---PREDICTION---
    def prepare_for_predict(self) -> None:
        """Prepares the model for prediction."""

        all_label_ids = self.tf_label_data[LABEL_KEY][LABEL_SUB_KEY][0]
        if self.config[LABEL_BATCH_SIZE] == -1:
            self.all_labels_embed = self._compute_embedding_for_label_ids(all_label_ids)
        else:
            # Compute in batches
            all_label_embeds = []
            index = 0
            while index < len(all_label_ids):
                batch_label_ids = all_label_ids[
                    index : index + self.config[LABEL_BATCH_SIZE]
                ]
                batch_label_embeds = self._compute_embedding_for_label_ids(
                    batch_label_ids
                )
                all_label_embeds.append(batch_label_embeds)
                index += self.config[LABEL_BATCH_SIZE]

            self.all_labels_embed = tf.concat(all_label_embeds, axis=0)

    def batch_predict(
        self, batch_in: Union[Tuple[tf.Tensor], Tuple[np.ndarray]]
    ) -> Dict[Text, Union[tf.Tensor, Dict[Text, tf.Tensor]]]:
        """Predicts the output of the given batch.

        Args:
            batch_in: The batch.

        Returns:
            The output to predict.
        """
        if self.all_labels_embed is None:
            raise ValueError(
                "The model was not prepared for prediction. "
                "Call `prepare_for_predict` first."
            )

        tf_batch_data = self.batch_to_model_data_format(
            batch_in, self.predict_data_signature
        )
        self._compute_dialogue_indices(tf_batch_data)

        (
            dialogue_in,
            text_transformer_output,
            text_sequence_lengths,
        ) = self._process_batch_data(tf_batch_data)
        (
            dialogue_embed,
            dialogue_mask,
            dialogue_transformer_output,
            attention_weights,
        ) = self._embed_dialogue(dialogue_in, tf_batch_data)
        dialogue_mask = tf.squeeze(dialogue_mask, axis=-1)

        sim_all, scores = self._tf_layers[
            f"loss.{LABEL}"
        ].similarity_confidence_from_embeddings(
            dialogue_embed[:, :, tf.newaxis, :],
            self.all_labels_embed[tf.newaxis, tf.newaxis, :, :],
            dialogue_mask,
        )

        predictions = {
            "action_scores": scores,
            "similarities": sim_all,
            DIAGNOSTIC_DATA: {"attention_weights": attention_weights},
        }

        if (
            self.config[ENTITY_RECOGNITION]
            and text_transformer_output is not None
            and text_sequence_lengths is not None
        ):
            pred_ids, confidences = self._batch_predict_entities(
                tf_batch_data,
                dialogue_transformer_output,
                text_transformer_output,
                text_sequence_lengths,
            )
            name = ENTITY_ATTRIBUTE_TYPE
            predictions[f"e_{name}_ids"] = pred_ids
            predictions[f"e_{name}_scores"] = confidences

        return predictions

    def _batch_predict_entities(
        self,
        tf_batch_data: Dict[Text, Dict[Text, List[tf.Tensor]]],
        dialogue_transformer_output: tf.Tensor,
        text_transformer_output: tf.Tensor,
        text_sequence_lengths: tf.Tensor,
    ) -> Tuple[tf.Tensor, tf.Tensor]:
        # It could happen that current prediction turn don't contain
        # "real" features for `text`,
        # Therefore actual `text_transformer_output` will be empty.
        # We cannot predict entities with empty tensors.
        # Since we need to output some tensors of the same shape, we output
        # zero tensors.
        return tf.cond(
            tf.shape(text_transformer_output)[0] > 0,
            lambda: self._real_batch_predict_entities(
                tf_batch_data,
                dialogue_transformer_output,
                text_transformer_output,
                text_sequence_lengths,
            ),
            lambda: (
                # the output is of shape (batch_size, max_seq_len)
                tf.zeros(tf.shape(text_transformer_output)[:2], dtype=tf.int32),
                tf.zeros(tf.shape(text_transformer_output)[:2], dtype=tf.float32),
            ),
        )

    def _real_batch_predict_entities(
        self,
        tf_batch_data: Dict[Text, Dict[Text, List[tf.Tensor]]],
        dialogue_transformer_output: tf.Tensor,
        text_transformer_output: tf.Tensor,
        text_sequence_lengths: tf.Tensor,
    ) -> Tuple[tf.Tensor, tf.Tensor]:

        text_transformed, _, text_sequence_lengths = self._reshape_for_entities(
            tf_batch_data,
            dialogue_transformer_output,
            text_transformer_output,
            text_sequence_lengths,
        )

        name = ENTITY_ATTRIBUTE_TYPE

        _logits = self._tf_layers[f"embed.{name}.logits"](text_transformed)

        return self._tf_layers[f"crf.{name}"](_logits, text_sequence_lengths)


# pytype: enable=key-error<|MERGE_RESOLUTION|>--- conflicted
+++ resolved
@@ -1836,7 +1836,6 @@
         self._compute_dialogue_indices(tf_batch_data)
 
         batch_label_ids = tf_batch_data[LABEL_KEY][LABEL_SUB_KEY][0]
-<<<<<<< HEAD
 
         (
             sampled_label_ids,
@@ -1848,21 +1847,6 @@
         batch_labels_embed = self._compute_embedding_for_label_ids(
             tf.squeeze(batch_label_ids, axis=-2)
         )
-
-=======
-
-        (
-            sampled_label_ids,
-            sampled_labels_embed,
-        ) = self._create_all_labels_embed_for_training(
-            number_of_random_labels=self.config[LABEL_BATCH_SIZE]
-        )
-
-        batch_labels_embed = self._compute_embedding_for_label_ids(
-            tf.squeeze(batch_label_ids, axis=-2)
-        )
-
->>>>>>> 4b4c2359
         # Add back the sequence dimension
         batch_labels_embed = tf.expand_dims(batch_labels_embed, axis=1)
 
