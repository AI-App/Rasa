import logging
import os
from pathlib import Path
import tarfile
import tempfile
import time
from types import LambdaType
from typing import Any, Dict, List, Optional, Text, Tuple, Union

from rasa.core.http_interpreter import RasaNLUHttpInterpreter
from rasa.engine import loader
from rasa.engine.constants import PLACEHOLDER_MESSAGE, PLACEHOLDER_TRACKER
from rasa.engine.runner.dask import DaskGraphRunner
from rasa.engine.storage.local_model_storage import LocalModelStorage
from rasa.engine.storage.storage import ModelMetadata
from rasa.model import get_latest_model
from rasa.shared.importers.autoconfig import TrainingType
import rasa.shared.utils.io
import rasa.core.actions.action
from rasa.core import jobs
from rasa.core.actions.action import Action
from rasa.core.channels.channel import (
    CollectingOutputChannel,
    OutputChannel,
    UserMessage,
)
import rasa.core.utils
from rasa.core.policies.policy import PolicyPrediction
from rasa.engine.runner.interface import GraphRunner
from rasa.exceptions import ActionLimitReached, ModelNotFound
from rasa.shared.core.constants import (
    USER_INTENT_RESTART,
    ACTION_LISTEN_NAME,
    ACTION_SESSION_START_NAME,
    FOLLOWUP_ACTION,
    SESSION_START_METADATA_SLOT,
    ACTION_EXTRACT_SLOTS,
)
from rasa.shared.core.events import (
    ActionExecutionRejected,
    BotUttered,
    Event,
    ReminderCancelled,
    ReminderScheduled,
    SlotSet,
    UserUttered,
    ActionExecuted,
)
from rasa.shared.constants import (
    DOCS_URL_DOMAINS,
    DEFAULT_SENDER_ID,
    DOCS_URL_POLICIES,
    UTTER_PREFIX,
)
from rasa.core.nlg import NaturalLanguageGenerator
from rasa.core.lock_store import LockStore
import rasa.core.tracker_store
import rasa.core.actions.action
import rasa.shared.core.trackers
from rasa.shared.core.trackers import DialogueStateTracker, EventVerbosity
from rasa.shared.nlu.constants import (
    ENTITIES,
    INTENT,
    INTENT_NAME_KEY,
    PREDICTED_CONFIDENCE_KEY,
    TEXT,
)
from rasa.utils.endpoints import EndpointConfig

logger = logging.getLogger(__name__)

MAX_NUMBER_OF_PREDICTIONS = int(os.environ.get("MAX_NUMBER_OF_PREDICTIONS", "10"))


class MessageProcessor:
    """The message processor is interface for communicating with a bot model."""

    def __init__(
        self,
        model_path: Union[Text, Path],
        tracker_store: rasa.core.tracker_store.TrackerStore,
        lock_store: LockStore,
        generator: NaturalLanguageGenerator,
        action_endpoint: Optional[EndpointConfig] = None,
        max_number_of_predictions: int = MAX_NUMBER_OF_PREDICTIONS,
        on_circuit_break: Optional[LambdaType] = None,
        http_interpreter: Optional[RasaNLUHttpInterpreter] = None,
    ) -> None:
        """Initializes a `MessageProcessor`."""
        self.nlg = generator
        self.tracker_store = tracker_store
        self.lock_store = lock_store
        self.max_number_of_predictions = max_number_of_predictions
        self.on_circuit_break = on_circuit_break
        self.action_endpoint = action_endpoint
        self.model_metadata, self.graph_runner = self._load_model(model_path)
        self.model_path = Path(model_path)
        self.domain = self.model_metadata.domain
        self.http_interpreter = http_interpreter

    @staticmethod
    def _load_model(model_path: Union[Text, Path]) -> Tuple[ModelMetadata, GraphRunner]:
        """Unpacks a model from a given path using the graph model loader."""
        model_tar = get_latest_model(model_path)
        if not model_tar:
            raise ModelNotFound(f"No model found at path '{model_path}'.")

        with tempfile.TemporaryDirectory() as temporary_directory:
            try:
                return loader.load_predict_graph_runner(
                    Path(temporary_directory),
                    Path(model_tar),
                    LocalModelStorage,
                    DaskGraphRunner,
                )
            except tarfile.ReadError:
                raise ModelNotFound(f"Model {model_path} can not be loaded.")

    async def handle_message(
        self, message: UserMessage
    ) -> Optional[List[Dict[Text, Any]]]:
        """Handle a single message with this processor."""
        # preprocess message if necessary
        tracker = await self.log_message(message, should_save_tracker=False)

        if self.model_metadata.training_type == TrainingType.NLU:
            self._save_tracker(tracker)
            rasa.shared.utils.io.raise_warning(
                "No core model. Skipping action prediction and execution.",
                docs=DOCS_URL_POLICIES,
            )
            return None

<<<<<<< HEAD
        action_extract_slots = rasa.core.actions.action.action_for_name_or_text(
            ACTION_EXTRACT_SLOTS, self.domain, self.action_endpoint,
        )
        extraction_events = await action_extract_slots.run(
            message.output_channel, self.nlg, tracker, self.domain
        )
        tracker.update_with_events(extraction_events, self.domain)

        events_as_str = "\n".join([str(e) for e in extraction_events])
        logger.debug(
            f"Default action '{ACTION_EXTRACT_SLOTS}' was executed, "
            f"resulting in {len(extraction_events)} events: {events_as_str}"
        )

        await self._predict_and_execute_next_action(message.output_channel, tracker)
=======
        await self._run_prediction_loop(message.output_channel, tracker)
>>>>>>> 5652ddb0

        self._save_tracker(tracker)

        if isinstance(message.output_channel, CollectingOutputChannel):
            return message.output_channel.messages

        return None

    async def predict_next_for_sender_id(
        self, sender_id: Text
    ) -> Optional[Dict[Text, Any]]:
        """Predict the next action for the given sender_id.

        Args:
            sender_id: Conversation ID.

        Returns:
            The prediction for the next action. `None` if no domain or policies loaded.
        """
        tracker = await self.fetch_tracker_and_update_session(sender_id)
        result = self.predict_next_with_tracker(tracker)

        # save tracker state to continue conversation from this state
        self._save_tracker(tracker)

        return result

    def predict_next_with_tracker(
        self,
        tracker: DialogueStateTracker,
        verbosity: EventVerbosity = EventVerbosity.AFTER_RESTART,
    ) -> Optional[Dict[Text, Any]]:
        """Predict the next action for a given conversation state.

        Args:
            tracker: A tracker representing a conversation state.
            verbosity: Verbosity for the returned conversation state.

        Returns:
            The prediction for the next action. `None` if no domain or policies loaded.
        """
        if self.model_metadata.training_type == TrainingType.NLU:
            rasa.shared.utils.io.raise_warning(
                "No core model. Skipping action prediction and execution.",
                docs=DOCS_URL_POLICIES,
            )
            return None

        prediction = self._predict_next_with_tracker(tracker)

        scores = [
            {"action": a, "score": p}
            for a, p in zip(self.domain.action_names_or_texts, prediction.probabilities)
        ]
        return {
            "scores": scores,
            "policy": prediction.policy_name,
            "confidence": prediction.max_confidence,
            "tracker": tracker.current_state(verbosity),
        }

    async def _update_tracker_session(
        self,
        tracker: DialogueStateTracker,
        output_channel: OutputChannel,
        metadata: Optional[Dict] = None,
    ) -> None:
        """Check the current session in `tracker` and update it if expired.

        An 'action_session_start' is run if the latest tracker session has expired,
        or if the tracker does not yet contain any events (only those after the last
        restart are considered).

        Args:
            metadata: Data sent from client associated with the incoming user message.
            tracker: Tracker to inspect.
            output_channel: Output channel for potential utterances in a custom
                `ActionSessionStart`.
        """
        if not tracker.applied_events() or self._has_session_expired(tracker):
            logger.debug(
                f"Starting a new session for conversation ID '{tracker.sender_id}'."
            )

            action_session_start = self._get_action(ACTION_SESSION_START_NAME)
            # TODO: Remove in 3.0.0 and describe migration to `session_start_metadata`
            # slot in migration guide.
            if isinstance(
                action_session_start, rasa.core.actions.action.ActionSessionStart
            ):
                # Here we set optional metadata to the ActionSessionStart, which will
                # then be passed to the SessionStart event.
                action_session_start.metadata = metadata

            if metadata:
                tracker.update(
                    SlotSet(SESSION_START_METADATA_SLOT, metadata), self.domain
                )

            await self._run_action(
                action=action_session_start,
                tracker=tracker,
                output_channel=output_channel,
                nlg=self.nlg,
                prediction=PolicyPrediction.for_action_name(
                    self.domain, ACTION_SESSION_START_NAME
                ),
            )

    async def fetch_tracker_and_update_session(
        self,
        sender_id: Text,
        output_channel: Optional[OutputChannel] = None,
        metadata: Optional[Dict] = None,
    ) -> DialogueStateTracker:
        """Fetches tracker for `sender_id` and updates its conversation session.

        If a new tracker is created, `action_session_start` is run.

        Args:
            metadata: Data sent from client associated with the incoming user message.
            output_channel: Output channel associated with the incoming user message.
            sender_id: Conversation ID for which to fetch the tracker.

        Returns:
              Tracker for `sender_id`.
        """
        tracker = self.get_tracker(sender_id)

        await self._update_tracker_session(tracker, output_channel, metadata)

        return tracker

    async def fetch_tracker_with_initial_session(
        self,
        sender_id: Text,
        output_channel: Optional[OutputChannel] = None,
        metadata: Optional[Dict] = None,
    ) -> DialogueStateTracker:
        """Fetches tracker for `sender_id` and runs a session start if it's a new
        tracker.

        Args:
            metadata: Data sent from client associated with the incoming user message.
            output_channel: Output channel associated with the incoming user message.
            sender_id: Conversation ID for which to fetch the tracker.

        Returns:
              Tracker for `sender_id`.
        """
        tracker = self.get_tracker(sender_id)

        # run session start only if the tracker is empty
        if not tracker.events:
            await self._update_tracker_session(tracker, output_channel, metadata)

        return tracker

    def get_tracker(self, conversation_id: Text) -> DialogueStateTracker:
        """Get the tracker for a conversation.

        In contrast to `fetch_tracker_and_update_session` this does not add any
        `action_session_start` or `session_start` events at the beginning of a
        conversation.

        Args:
            conversation_id: The ID of the conversation for which the history should be
                retrieved.

        Returns:
            Tracker for the conversation. Creates an empty tracker in case it's a new
            conversation.
        """
        conversation_id = conversation_id or DEFAULT_SENDER_ID

        return self.tracker_store.get_or_create_tracker(
            conversation_id, append_action_listen=False
        )

    def get_trackers_for_all_conversation_sessions(
        self, conversation_id: Text
    ) -> List[DialogueStateTracker]:
        """Fetches all trackers for a conversation.

        Individual trackers are returned for each conversation session found
        for `conversation_id`.

        Args:
            conversation_id: The ID of the conversation for which the trackers should
                be retrieved.

        Returns:
            Trackers for the conversation.
        """
        conversation_id = conversation_id or DEFAULT_SENDER_ID

        tracker = self.tracker_store.retrieve_full_tracker(conversation_id)

        return rasa.shared.core.trackers.get_trackers_for_conversation_sessions(tracker)

    async def log_message(
        self, message: UserMessage, should_save_tracker: bool = True
    ) -> DialogueStateTracker:
        """Log `message` on tracker belonging to the message's conversation_id.

        Optionally save the tracker if `should_save_tracker` is `True`. Tracker saving
        can be skipped if the tracker returned by this method is used for further
        processing and saved at a later stage.
        """
        tracker = await self.fetch_tracker_and_update_session(
            message.sender_id, message.output_channel, message.metadata
        )

        await self._handle_message_with_tracker(message, tracker)

        if should_save_tracker:
            self._save_tracker(tracker)

        return tracker

    async def execute_action(
        self,
        sender_id: Text,
        action_name: Text,
        output_channel: OutputChannel,
        nlg: NaturalLanguageGenerator,
        prediction: PolicyPrediction,
    ) -> Optional[DialogueStateTracker]:
        """Execute an action for a conversation.

        Note that this might lead to unexpected bot behavior. Rather use an intent
        to execute certain behavior within a conversation (e.g. by using
        `trigger_external_user_uttered`).

        Args:
            sender_id: The ID of the conversation.
            action_name: The name of the action which should be executed.
            output_channel: The output channel which should be used for bot responses.
            nlg: The response generator.
            prediction: The prediction for the action.

        Returns:
            The new conversation state. Note that the new state is also persisted.
        """
        # we have a Tracker instance for each user
        # which maintains conversation state
        tracker = await self.fetch_tracker_and_update_session(sender_id, output_channel)

        action = self._get_action(action_name)
        await self._run_action(action, tracker, output_channel, nlg, prediction)

        # save tracker state to continue conversation from this state
        self._save_tracker(tracker)

        return tracker

    def predict_next_with_tracker_if_should(
        self, tracker: DialogueStateTracker
    ) -> Tuple[rasa.core.actions.action.Action, PolicyPrediction]:
        """Predicts the next action the bot should take after seeing x.

        This should be overwritten by more advanced policies to use
        ML to predict the action.

        Returns:
             The index of the next action and prediction of the policy.

        Raises:
            ActionLimitReached if the limit of actions to predict has been reached.
        """
        should_predict_another_action = self.should_predict_another_action(
            tracker.latest_action_name
        )

        if self.is_action_limit_reached(tracker, should_predict_another_action):
            raise ActionLimitReached(
                "The limit of actions to predict has been reached."
            )

        prediction = self._predict_next_with_tracker(tracker)

        action = rasa.core.actions.action.action_for_index(
            prediction.max_confidence_index, self.domain, self.action_endpoint
        )

        logger.debug(
            f"Predicted next action '{action.name()}' with confidence "
            f"{prediction.max_confidence:.2f}."
        )

        return action, prediction

    @staticmethod
    def _is_reminder(e: Event, name: Text) -> bool:
        return isinstance(e, ReminderScheduled) and e.name == name

    @staticmethod
    def _is_reminder_still_valid(
        tracker: DialogueStateTracker, reminder_event: ReminderScheduled
    ) -> bool:
        """Check if the conversation has been restarted after reminder."""

        for e in reversed(tracker.applied_events()):
            if MessageProcessor._is_reminder(e, reminder_event.name):
                return True
        return False  # not found in applied events --> has been restarted

    @staticmethod
    def _has_message_after_reminder(
        tracker: DialogueStateTracker, reminder_event: ReminderScheduled
    ) -> bool:
        """Check if the user sent a message after the reminder."""

        for e in reversed(tracker.events):
            if MessageProcessor._is_reminder(e, reminder_event.name):
                return False

            if isinstance(e, UserUttered) and e.text:
                return True

        return True  # tracker has probably been restarted

    async def handle_reminder(
        self,
        reminder_event: ReminderScheduled,
        sender_id: Text,
        output_channel: OutputChannel,
    ) -> None:
        """Handle a reminder that is triggered asynchronously."""
        async with self.lock_store.lock(sender_id):
            tracker = await self.fetch_tracker_and_update_session(
                sender_id, output_channel
            )

            if (
                reminder_event.kill_on_user_message
                and self._has_message_after_reminder(tracker, reminder_event)
                or not self._is_reminder_still_valid(tracker, reminder_event)
            ):
                logger.debug(
                    f"Canceled reminder because it is outdated ({reminder_event})."
                )
            else:
                intent = reminder_event.intent
                entities = reminder_event.entities or {}
                await self.trigger_external_user_uttered(
                    intent, entities, tracker, output_channel
                )

    async def trigger_external_user_uttered(
        self,
        intent_name: Text,
        entities: Optional[Union[List[Dict[Text, Any]], Dict[Text, Text]]],
        tracker: DialogueStateTracker,
        output_channel: OutputChannel,
    ) -> None:
        """Triggers an external message.

        Triggers an external message (like a user message, but invisible;
        used, e.g., by a reminder or the trigger_intent endpoint).

        Args:
            intent_name: Name of the intent to be triggered.
            entities: Entities to be passed on.
            tracker: The tracker to which the event should be added.
            output_channel: The output channel.
        """
        if isinstance(entities, list):
            entity_list = entities
        elif isinstance(entities, dict):
            # Allow for a short-hand notation {"ent1": "val1", "ent2": "val2", ...}.
            # Useful if properties like 'start', 'end', or 'extractor' are not given,
            # e.g. for external events.
            entity_list = [
                {"entity": ent, "value": val} for ent, val in entities.items()
            ]
        elif not entities:
            entity_list = []
        else:
            rasa.shared.utils.io.raise_warning(
                f"Invalid entity specification: {entities}. Assuming no entities."
            )
            entity_list = []

        # Set the new event's input channel to the latest input channel, so
        # that we don't lose this property.
        input_channel = tracker.get_latest_input_channel()

        tracker.update(
            UserUttered.create_external(intent_name, entity_list, input_channel),
            self.domain,
        )
        await self._run_prediction_loop(output_channel, tracker)
        # save tracker state to continue conversation from this state
        self._save_tracker(tracker)

    @staticmethod
    def _log_slots(tracker: DialogueStateTracker) -> None:
        # Log currently set slots
        slot_values = "\n".join(
            [f"\t{s.name}: {s.value}" for s in tracker.slots.values()]
        )
        if slot_values.strip():
            logger.debug(f"Current slot values: \n{slot_values}")

    def _check_for_unseen_features(self, parse_data: Dict[Text, Any]) -> None:
        """Warns the user if the NLU parse data contains unrecognized features.

        Checks intents and entities picked up by the NLU parsing
        against the domain and warns the user of those that don't match.
        Also considers a list of default intents that are valid but don't
        need to be listed in the domain.

        Args:
            parse_data: Message parse data to check against the domain.
        """
        if not self.domain or self.domain.is_empty():
            return

        intent = parse_data["intent"][INTENT_NAME_KEY]
        if intent and intent not in self.domain.intents:
            rasa.shared.utils.io.raise_warning(
                f"Parsed an intent '{intent}' "
                f"which is not defined in the domain. "
                f"Please make sure all intents are listed in the domain.",
                docs=DOCS_URL_DOMAINS,
            )

        entities = parse_data["entities"] or []
        for element in entities:
            entity = element["entity"]
            if entity and entity not in self.domain.entities:
                rasa.shared.utils.io.raise_warning(
                    f"Parsed an entity '{entity}' "
                    f"which is not defined in the domain. "
                    f"Please make sure all entities are listed in the domain.",
                    docs=DOCS_URL_DOMAINS,
                )

    def _get_action(
        self, action_name: Text
    ) -> Optional[rasa.core.actions.action.Action]:
        return rasa.core.actions.action.action_for_name_or_text(
            action_name, self.domain, self.action_endpoint
        )

    async def parse_message(
        self, message: UserMessage, only_output_properties: bool = True
    ) -> Dict[Text, Any]:
        """Interprets the passed message.

        Args:
            message: Message to handle.
            only_output_properties: If `True`, restrict the output to
                Message.only_output_properties.

        Returns:
            Parsed data extracted from the message.
        """
        if self.http_interpreter:
            parse_data = await self.http_interpreter.parse(message)
        else:
            parse_data = self._parse_message_with_graph(message, only_output_properties)

        logger.debug(
            "Received user message '{}' with intent '{}' "
            "and entities '{}'".format(
                parse_data["text"], parse_data["intent"], parse_data["entities"]
            )
        )

        self._check_for_unseen_features(parse_data)

        return parse_data

    def _parse_message_with_graph(
        self, message: UserMessage, only_output_properties: bool = True
    ) -> Dict[Text, Any]:
        """Interprets the passed message.

        Arguments:
            message: Message to handle

        Returns:
            Parsed data extracted from the message.
        """
        results = self.graph_runner.run(
            inputs={PLACEHOLDER_MESSAGE: [message]},
            targets=[self.model_metadata.nlu_target],
        )
        parsed_messages = results[self.model_metadata.nlu_target]
        parsed_message = parsed_messages[0]
        parse_data = {
            TEXT: "",
            INTENT: {INTENT_NAME_KEY: None, PREDICTED_CONFIDENCE_KEY: 0.0},
            ENTITIES: [],
        }
        parse_data.update(
            parsed_message.as_dict(only_output_properties=only_output_properties)
        )
        return parse_data

    async def _handle_message_with_tracker(
        self, message: UserMessage, tracker: DialogueStateTracker
    ) -> None:

        if message.parse_data:
            parse_data = message.parse_data
        else:
            parse_data = await self.parse_message(message)

        # don't ever directly mutate the tracker
        # - instead pass its events to log
        tracker.update(
            UserUttered(
                message.text,
                parse_data["intent"],
                parse_data["entities"],
                parse_data,
                input_channel=message.input_channel,
                message_id=message.message_id,
                metadata=message.metadata,
            ),
            self.domain,
        )

        if parse_data["entities"]:
            self._log_slots(tracker)

        logger.debug(
            f"Logged UserUtterance - tracker now has {len(tracker.events)} events."
        )

    @staticmethod
    def _should_handle_message(tracker: DialogueStateTracker) -> bool:
        return (
            not tracker.is_paused()
            or tracker.latest_message.intent.get(INTENT_NAME_KEY) == USER_INTENT_RESTART
        )

    def is_action_limit_reached(
        self, tracker: DialogueStateTracker, should_predict_another_action: bool,
    ) -> bool:
        """Check whether the maximum number of predictions has been met.

        Args:
            tracker: instance of DialogueStateTracker.
            should_predict_another_action: Whether the last executed action allows
            for more actions to be predicted or not.

        Returns:
            `True` if the limit of actions to predict has been reached.
        """
        reversed_events = list(tracker.events)[::-1]
        num_predicted_actions = 0

        for e in reversed_events:
            if isinstance(e, ActionExecuted):
                if e.action_name in (ACTION_LISTEN_NAME, ACTION_SESSION_START_NAME):
                    break
                num_predicted_actions += 1

        return (
            num_predicted_actions >= self.max_number_of_predictions
            and should_predict_another_action
        )

    async def _run_prediction_loop(
        self, output_channel: OutputChannel, tracker: DialogueStateTracker,
    ) -> None:
        # keep taking actions decided by the policy until it chooses to 'listen'
        should_predict_another_action = True

        # action loop. predicts actions until we hit action listen
        while should_predict_another_action and self._should_handle_message(tracker):
            # this actually just calls the policy's method by the same name
            try:
                action, prediction = self.predict_next_with_tracker_if_should(tracker)
            except ActionLimitReached:
                logger.warning(
                    "Circuit breaker tripped. Stopped predicting "
                    f"more actions for sender '{tracker.sender_id}'."
                )
                if self.on_circuit_break:
                    # call a registered callback
                    self.on_circuit_break(tracker, output_channel, self.nlg)
                break

            should_predict_another_action = await self._run_action(
                action, tracker, output_channel, self.nlg, prediction
            )

    @staticmethod
    def should_predict_another_action(action_name: Text) -> bool:
        """Determine whether the processor should predict another action.

        Args:
            action_name: Name of the latest executed action.

        Returns:
            `False` if `action_name` is `ACTION_LISTEN_NAME` or
            `ACTION_SESSION_START_NAME`, otherwise `True`.
        """

        return action_name not in (ACTION_LISTEN_NAME, ACTION_SESSION_START_NAME)

    async def execute_side_effects(
        self,
        events: List[Event],
        tracker: DialogueStateTracker,
        output_channel: OutputChannel,
    ) -> None:
        """Send bot messages, schedule and cancel reminders that are logged
        in the events array."""

        await self._send_bot_messages(events, tracker, output_channel)
        await self._schedule_reminders(events, tracker, output_channel)
        await self._cancel_reminders(events, tracker)

    @staticmethod
    async def _send_bot_messages(
        events: List[Event],
        tracker: DialogueStateTracker,
        output_channel: OutputChannel,
    ) -> None:
        """Send all the bot messages that are logged in the events array."""

        for e in events:
            if not isinstance(e, BotUttered):
                continue

            await output_channel.send_response(tracker.sender_id, e.message())

    async def _schedule_reminders(
        self,
        events: List[Event],
        tracker: DialogueStateTracker,
        output_channel: OutputChannel,
    ) -> None:
        """Uses the scheduler to time a job to trigger the passed reminder.

        Reminders with the same `id` property will overwrite one another
        (i.e. only one of them will eventually run).
        """
        for e in events:
            if not isinstance(e, ReminderScheduled):
                continue

            (await jobs.scheduler()).add_job(
                self.handle_reminder,
                "date",
                run_date=e.trigger_date_time,
                args=[e, tracker.sender_id, output_channel],
                id=e.name,
                replace_existing=True,
                name=e.scheduled_job_name(tracker.sender_id),
            )

    @staticmethod
    async def _cancel_reminders(
        events: List[Event], tracker: DialogueStateTracker
    ) -> None:
        """Cancel reminders that match the `ReminderCancelled` event."""
        # All Reminders specified by ReminderCancelled events will be cancelled
        for event in events:
            if isinstance(event, ReminderCancelled):
                scheduler = await jobs.scheduler()
                for scheduled_job in scheduler.get_jobs():
                    if event.cancels_job_with_name(
                        scheduled_job.name, tracker.sender_id
                    ):
                        scheduler.remove_job(scheduled_job.id)

    async def _run_action(
        self,
        action: rasa.core.actions.action.Action,
        tracker: DialogueStateTracker,
        output_channel: OutputChannel,
        nlg: NaturalLanguageGenerator,
        prediction: PolicyPrediction,
    ) -> bool:
        # events and return values are used to update
        # the tracker state after an action has been taken
        try:
            # Use temporary tracker as we might need to discard the policy events in
            # case of a rejection.
            temporary_tracker = tracker.copy()
            temporary_tracker.update_with_events(prediction.events, self.domain)
            events = await action.run(
                output_channel, nlg, temporary_tracker, self.domain
            )
        except rasa.core.actions.action.ActionExecutionRejection:
            events = [
                ActionExecutionRejected(
                    action.name(), prediction.policy_name, prediction.max_confidence
                )
            ]
            tracker.update(events[0])
            return self.should_predict_another_action(action.name())
        except Exception:
            logger.exception(
                f"Encountered an exception while running action '{action.name()}'."
                "Bot will continue, but the actions events are lost. "
                "Please check the logs of your action server for "
                "more information."
            )
            events = []

        self._log_action_on_tracker(tracker, action, events, prediction)
        if action.name() != ACTION_LISTEN_NAME and not action.name().startswith(
            UTTER_PREFIX
        ):
            self._log_slots(tracker)

        await self.execute_side_effects(events, tracker, output_channel)

        return self.should_predict_another_action(action.name())

    def _log_action_on_tracker(
        self,
        tracker: DialogueStateTracker,
        action: Action,
        events: Optional[List[Event]],
        prediction: PolicyPrediction,
    ) -> None:
        # Ensures that the code still works even if a lazy programmer missed
        # to type `return []` at the end of an action or the run method
        # returns `None` for some other reason.
        if events is None:
            events = []

        action_was_rejected_manually = any(
            isinstance(event, ActionExecutionRejected) for event in events
        )
        if not action_was_rejected_manually:
            logger.debug(f"Policy prediction ended with events '{prediction.events}'.")
            tracker.update_with_events(prediction.events, self.domain)

            # log the action and its produced events
            tracker.update(action.event_for_successful_execution(prediction))

        logger.debug(f"Action '{action.name()}' ended with events '{events}'.")
        tracker.update_with_events(events, self.domain)

    def _has_session_expired(self, tracker: DialogueStateTracker) -> bool:
        """Determine whether the latest session in `tracker` has expired.

        Args:
            tracker: Tracker to inspect.

        Returns:
            `True` if the session in `tracker` has expired, `False` otherwise.
        """
        if not self.domain.session_config.are_sessions_enabled():
            # tracker has never expired if sessions are disabled
            return False

        user_uttered_event: Optional[UserUttered] = tracker.get_last_event_for(
            UserUttered
        )

        if not user_uttered_event:
            # there is no user event so far so the session should not be considered
            # expired
            return False

        time_delta_in_seconds = time.time() - user_uttered_event.timestamp
        has_expired = (
            time_delta_in_seconds / 60
            > self.domain.session_config.session_expiration_time
        )
        if has_expired:
            logger.debug(
                f"The latest session for conversation ID '{tracker.sender_id}' has "
                f"expired."
            )

        return has_expired

    def _save_tracker(self, tracker: DialogueStateTracker) -> None:
        self.tracker_store.save(tracker)

    def _predict_next_with_tracker(
        self, tracker: DialogueStateTracker
    ) -> PolicyPrediction:
        """Collect predictions from ensemble and return action and predictions."""
        followup_action = tracker.followup_action
        if followup_action:
            tracker.clear_followup_action()
            if followup_action in self.domain.action_names_or_texts:
                prediction = PolicyPrediction.for_action_name(
                    self.domain, followup_action, FOLLOWUP_ACTION
                )
                return prediction

            logger.error(
                f"Trying to run unknown follow-up action '{followup_action}'. "
                "Instead of running that, Rasa Open Source will ignore the action "
                "and predict the next action."
            )

        target = self.model_metadata.core_target
        if not target:
            raise ValueError("Cannot predict next action if there is no core target.")

        results = self.graph_runner.run(
            inputs={PLACEHOLDER_TRACKER: tracker}, targets=[target],
        )
        policy_prediction = results[target]
        return policy_prediction<|MERGE_RESOLUTION|>--- conflicted
+++ resolved
@@ -131,7 +131,6 @@
             )
             return None
 
-<<<<<<< HEAD
         action_extract_slots = rasa.core.actions.action.action_for_name_or_text(
             ACTION_EXTRACT_SLOTS, self.domain, self.action_endpoint,
         )
@@ -146,10 +145,8 @@
             f"resulting in {len(extraction_events)} events: {events_as_str}"
         )
 
-        await self._predict_and_execute_next_action(message.output_channel, tracker)
-=======
+
         await self._run_prediction_loop(message.output_channel, tracker)
->>>>>>> 5652ddb0
 
         self._save_tracker(tracker)
 
