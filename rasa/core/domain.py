import collections
import copy
import json
import logging
import os
import typing
from pathlib import Path
from typing import Any, Dict, List, NamedTuple, Optional, Set, Text, Tuple, Union

from ruamel.yaml import YAMLError

import rasa.core.constants
from rasa.nlu.constants import INTENT_NAME_KEY
from rasa.utils.common import (
    raise_warning,
    lazy_property,
    sort_list_of_dicts_by_first_key,
)
import rasa.utils.io
from rasa.cli.utils import bcolors, wrap_with_color
from rasa.constants import (
    DEFAULT_CARRY_OVER_SLOTS_TO_NEW_SESSION,
    DOMAIN_SCHEMA_FILE,
    DOCS_URL_DOMAINS,
    DEFAULT_SESSION_EXPIRATION_TIME_IN_MINUTES,
)
from rasa.core import utils
from rasa.core.actions import action  # pytype: disable=pyi-error
from rasa.core.actions.action import Action  # pytype: disable=pyi-error
from rasa.core.constants import (
    DEFAULT_KNOWLEDGE_BASE_ACTION,
    REQUESTED_SLOT,
    SLOT_LAST_OBJECT,
    SLOT_LAST_OBJECT_TYPE,
    SLOT_LISTED_ITEMS,
    DEFAULT_INTENTS,
)
from rasa.core.events import SlotSet, UserUttered
from rasa.core.slots import Slot, UnfeaturizedSlot, CategoricalSlot
from rasa.utils.endpoints import EndpointConfig
from rasa.utils.validation import InvalidYamlFileError, validate_yaml_schema

logger = logging.getLogger(__name__)

PREV_PREFIX = "prev_"
ACTIVE_FORM_PREFIX = "active_form_"

CARRY_OVER_SLOTS_KEY = "carry_over_slots_to_new_session"
SESSION_EXPIRATION_TIME_KEY = "session_expiration_time"
SESSION_CONFIG_KEY = "session_config"
USED_ENTITIES_KEY = "used_entities"
USE_ENTITIES_KEY = "use_entities"
IGNORE_ENTITIES_KEY = "ignore_entities"

KEY_SLOTS = "slots"
KEY_INTENTS = "intents"
KEY_ENTITIES = "entities"
KEY_RESPONSES = "responses"
KEY_ACTIONS = "actions"
KEY_FORMS = "forms"

ALL_DOMAIN_KEYS = [
    KEY_SLOTS,
    KEY_FORMS,
    KEY_ACTIONS,
    KEY_ENTITIES,
    KEY_INTENTS,
    KEY_RESPONSES,
]


if typing.TYPE_CHECKING:
    from rasa.core.trackers import DialogueStateTracker


class InvalidDomain(Exception):
    """Exception that can be raised when domain is not valid."""

    def __init__(self, message) -> None:
        self.message = message

    def __str__(self):
        # return message in error colours
        return wrap_with_color(self.message, color=bcolors.FAIL)


class SessionConfig(NamedTuple):
    session_expiration_time: float  # in minutes
    carry_over_slots: bool

    @staticmethod
    def default() -> "SessionConfig":
        # TODO: 2.0, reconsider how to apply sessions to old projects
        return SessionConfig(
            DEFAULT_SESSION_EXPIRATION_TIME_IN_MINUTES,
            DEFAULT_CARRY_OVER_SLOTS_TO_NEW_SESSION,
        )

    def are_sessions_enabled(self) -> bool:
        return self.session_expiration_time > 0


class Domain:
    """The domain specifies the universe in which the bot's policy acts.

    A Domain subclass provides the actions the bot can take, the intents
    and entities it can recognise."""

    @classmethod
    def empty(cls) -> "Domain":
        return cls([], [], [], {}, [], [])

    @classmethod
    def load(cls, paths: Union[List[Text], Text]) -> "Domain":
        if not paths:
            raise InvalidDomain(
                "No domain file was specified. Please specify a path "
                "to a valid domain file."
            )
        elif not isinstance(paths, list) and not isinstance(paths, set):
            paths = [paths]

        domain = Domain.empty()
        for path in paths:
            other = cls.from_path(path)
            domain = domain.merge(other)

        return domain

    @classmethod
    def from_path(cls, path: Text) -> "Domain":
        path = os.path.abspath(path)

        if os.path.isfile(path):
            domain = cls.from_file(path)
        elif os.path.isdir(path):
            domain = cls.from_directory(path)
        else:
            raise InvalidDomain(
                "Failed to load domain specification from '{}'. "
                "File not found!".format(os.path.abspath(path))
            )

        return domain

    @classmethod
    def from_file(cls, path: Text) -> "Domain":
        return cls.from_yaml(rasa.utils.io.read_file(path), path)

    @classmethod
    def from_yaml(cls, yaml: Text, original_filename: Text = "") -> "Domain":
        from rasa.validator import Validator

        try:
            validate_yaml_schema(yaml, DOMAIN_SCHEMA_FILE)
        except InvalidYamlFileError as e:
            raise InvalidDomain(str(e))

        data = rasa.utils.io.read_yaml(yaml)
        if not Validator.validate_training_data_format_version(data, original_filename):
            return Domain.empty()

        return cls.from_dict(data)

    @classmethod
    def from_dict(cls, data: Dict) -> "Domain":
        utter_templates = cls.collect_templates(data.get(KEY_RESPONSES, {}))
        if "templates" in data:
            raise_warning(
                "Your domain file contains the key: 'templates'. This has been "
                "deprecated and renamed to 'responses'. The 'templates' key will "
                "no longer work in future versions of Rasa. Please replace "
                "'templates' with 'responses'",
                FutureWarning,
                docs=DOCS_URL_DOMAINS,
            )
            utter_templates = cls.collect_templates(data.get("templates", {}))

        slots = cls.collect_slots(data.get(KEY_SLOTS, {}))
        additional_arguments = data.get("config", {})
        session_config = cls._get_session_config(data.get(SESSION_CONFIG_KEY, {}))
        intents = data.get(KEY_INTENTS, {})

        return cls(
            intents,
            data.get(KEY_ENTITIES, []),
            slots,
            utter_templates,
            data.get(KEY_ACTIONS, []),
            data.get(KEY_FORMS, []),
            session_config=session_config,
            **additional_arguments,
        )

    @staticmethod
    def _get_session_config(session_config: Dict) -> SessionConfig:
        session_expiration_time_min = session_config.get(SESSION_EXPIRATION_TIME_KEY)

        # TODO: 2.0 reconsider how to apply sessions to old projects and legacy trackers
        if session_expiration_time_min is None:
            session_expiration_time_min = DEFAULT_SESSION_EXPIRATION_TIME_IN_MINUTES

        carry_over_slots = session_config.get(
            CARRY_OVER_SLOTS_KEY, DEFAULT_CARRY_OVER_SLOTS_TO_NEW_SESSION
        )

        return SessionConfig(session_expiration_time_min, carry_over_slots)

    @classmethod
    def from_directory(cls, path: Text) -> "Domain":
        """Loads and merges multiple domain files recursively from a directory tree."""

        domain = Domain.empty()
        for root, _, files in os.walk(path, followlinks=True):
            for file in files:
                full_path = os.path.join(root, file)
                if Domain.is_domain_file(full_path):
                    other = Domain.from_file(full_path)
                    domain = other.merge(domain)

        return domain

    def merge(self, domain: Optional["Domain"], override: bool = False) -> "Domain":
        """Merge this domain with another one, combining their attributes.

        List attributes like ``intents`` and ``actions`` will be deduped
        and merged. Single attributes will be taken from `self` unless
        override is `True`, in which case they are taken from `domain`."""

        if not domain or domain.is_empty():
            return self

        if self.is_empty():
            return domain

        domain_dict = domain.as_dict()
        combined = self.as_dict()

        def merge_dicts(
            d1: Dict[Text, Any],
            d2: Dict[Text, Any],
            override_existing_values: bool = False,
        ) -> Dict[Text, Any]:
            if override_existing_values:
                a, b = d1.copy(), d2.copy()
            else:
                a, b = d2.copy(), d1.copy()
            a.update(b)
            return a

        def merge_lists(l1: List[Any], l2: List[Any]) -> List[Any]:
            return sorted(list(set(l1 + l2)))

        def merge_lists_of_dicts(
            dict_list1: List[Dict],
            dict_list2: List[Dict],
            override_existing_values: bool = False,
        ) -> List[Dict]:
            dict1 = {list(i.keys())[0]: i for i in dict_list1}
            dict2 = {list(i.keys())[0]: i for i in dict_list2}
            merged_dicts = merge_dicts(dict1, dict2, override_existing_values)
            return list(merged_dicts.values())

        if override:
            config = domain_dict["config"]
            for key, val in config.items():  # pytype: disable=attribute-error
                combined["config"][key] = val

        if override or self.session_config == SessionConfig.default():
            combined[SESSION_CONFIG_KEY] = domain_dict[SESSION_CONFIG_KEY]

        combined[KEY_INTENTS] = merge_lists_of_dicts(
            combined[KEY_INTENTS], domain_dict[KEY_INTENTS], override
        )
        combined[KEY_FORMS] = merge_lists_of_dicts(
            combined[KEY_FORMS], domain_dict[KEY_FORMS], override
        )

        # remove existing forms from new actions
        for form in combined[KEY_FORMS]:
            if form in domain_dict[KEY_ACTIONS]:
                domain_dict[KEY_ACTIONS].remove(form)

        for key in [KEY_ENTITIES, KEY_ACTIONS]:
            combined[key] = merge_lists(combined[key], domain_dict[key])

        for key in [KEY_RESPONSES, KEY_SLOTS]:
            combined[key] = merge_dicts(combined[key], domain_dict[key], override)

        return self.__class__.from_dict(combined)

    @staticmethod
    def collect_slots(slot_dict: Dict[Text, Any]) -> List[Slot]:
        # it is super important to sort the slots here!!!
        # otherwise state ordering is not consistent
        slots = []
        # make a copy to not alter the input dictionary
        slot_dict = copy.deepcopy(slot_dict)
        for slot_name in sorted(slot_dict):
            slot_class = Slot.resolve_by_type(slot_dict[slot_name].get("type"))
            if "type" in slot_dict[slot_name]:
                del slot_dict[slot_name]["type"]
            slot = slot_class(slot_name, **slot_dict[slot_name])
            slots.append(slot)
        return slots

    @staticmethod
    def _transform_intent_properties_for_internal_use(
        intent: Dict[Text, Any], entities: List
    ) -> Dict[Text, Any]:
        """Transform intent properties coming from a domain file for internal use.

        In domain files, `use_entities` or `ignore_entities` is used. Internally, there
        is a property `used_entities` instead that lists all entities to be used.

        Args:
            intent: The intents as provided by a domain file.
            entities: All entities as provided by a domain file.

        Returns:
            The intents as they should be used internally.
        """
        name, properties = list(intent.items())[0]

        properties.setdefault(USE_ENTITIES_KEY, True)
        properties.setdefault(IGNORE_ENTITIES_KEY, [])
        if not properties[USE_ENTITIES_KEY]:  # this covers False, None and []
            properties[USE_ENTITIES_KEY] = []

        # `use_entities` is either a list of explicitly included entities
        # or `True` if all should be included
        if properties[USE_ENTITIES_KEY] is True:
            included_entities = set(entities)
        else:
            included_entities = set(properties[USE_ENTITIES_KEY])
        excluded_entities = set(properties[IGNORE_ENTITIES_KEY])
        used_entities = list(included_entities - excluded_entities)
        used_entities.sort()

        # Only print warning for ambiguous configurations if entities were included
        # explicitly.
        explicitly_included = isinstance(properties[USE_ENTITIES_KEY], list)
        ambiguous_entities = included_entities.intersection(excluded_entities)
        if explicitly_included and ambiguous_entities:
            raise_warning(
                f"Entities: '{ambiguous_entities}' are explicitly included and"
                f" excluded for intent '{name}'."
                f"Excluding takes precedence in this case. "
                f"Please resolve that ambiguity.",
                docs=f"{DOCS_URL_DOMAINS}#ignoring-entities-for-certain-intents",
            )

        properties[USED_ENTITIES_KEY] = used_entities
        del properties[USE_ENTITIES_KEY]
        del properties[IGNORE_ENTITIES_KEY]

        return intent

    @classmethod
    def collect_intent_properties(
        cls, intents: List[Union[Text, Dict[Text, Any]]], entities: List[Text]
    ) -> Dict[Text, Dict[Text, Union[bool, List]]]:
        """Get intent properties for a domain from what is provided by a domain file.

        Args:
            intents: The intents as provided by a domain file.
            entities: All entities as provided by a domain file.

        Returns:
            The intent properties to be stored in the domain.
        """
        # make a copy to not alter the input argument
        intents = copy.deepcopy(intents)
        intent_properties = {}
        duplicates = set()

        for intent in intents:
            intent_name, properties = cls._intent_properties(intent, entities)

            if intent_name in intent_properties.keys():
                duplicates.add(intent_name)

            intent_properties.update(properties)

        if duplicates:
            raise InvalidDomain(
                f"Intents are not unique! Found multiple intents with name(s) {sorted(duplicates)}. "
                f"Either rename or remove the duplicate ones."
            )

        cls._add_default_intents(intent_properties, entities)

        return intent_properties

    @classmethod
    def _intent_properties(
        cls, intent: Union[Text, Dict[Text, Any]], entities: List[Text]
    ) -> Tuple[Text, Dict[Text, Any]]:
        if not isinstance(intent, dict):
            intent_name = intent
            intent = {intent_name: {USE_ENTITIES_KEY: True, IGNORE_ENTITIES_KEY: []}}
        else:
            intent_name = list(intent.keys())[0]

        return (
            intent_name,
            cls._transform_intent_properties_for_internal_use(intent, entities),
        )

    @classmethod
    def _add_default_intents(
        cls,
        intent_properties: Dict[Text, Dict[Text, Union[bool, List]]],
        entities: List[Text],
    ) -> None:
        for intent_name in DEFAULT_INTENTS:
            if intent_name not in intent_properties:
                _, properties = cls._intent_properties(intent_name, entities)
                intent_properties.update(properties)

    @staticmethod
    def collect_templates(
        yml_templates: Dict[Text, List[Any]]
    ) -> Dict[Text, List[Dict[Text, Any]]]:
        """Go through the templates and make sure they are all in dict format."""
        templates = {}
        for template_key, template_variations in yml_templates.items():
            validated_variations = []
            if template_variations is None:
                raise InvalidDomain(
                    "Response '{}' does not have any defined variations.".format(
                        template_key
                    )
                )

            for t in template_variations:

                # responses should be a dict with options
                if isinstance(t, str):
                    raise_warning(
                        f"Responses should not be strings anymore. "
                        f"Response '{template_key}' should contain "
                        f"either a '- text: ' or a '- custom: ' "
                        f"attribute to be a proper response.",
                        FutureWarning,
                        docs=DOCS_URL_DOMAINS + "#responses",
                    )
                    validated_variations.append({"text": t})
                elif "text" not in t and "custom" not in t:
                    raise InvalidDomain(
                        f"Response '{template_key}' needs to contain either "
                        f"'- text: ' or '- custom: ' attribute to be a proper "
                        f"response."
                    )
                else:
                    validated_variations.append(t)

            templates[template_key] = validated_variations
        return templates

    def __init__(
        self,
        intents: Union[Set[Text], List[Union[Text, Dict[Text, Any]]]],
        entities: List[Text],
        slots: List[Slot],
        templates: Dict[Text, List[Dict[Text, Any]]],
        action_names: List[Text],
        forms: List[Union[Text, Dict]],
        store_entities_as_slots: bool = True,
        session_config: SessionConfig = SessionConfig.default(),
    ) -> None:

        self.intent_properties = self.collect_intent_properties(intents, entities)
        self.entities = entities

        # Forms used to be a list of form names. Now they can also contain
        # `SlotMapping`s
        if not forms or (forms and isinstance(forms[0], str)):
            self.form_names = forms
            self.forms: List[Dict] = [{form_name: {}} for form_name in forms]
        elif isinstance(forms[0], dict):
            self.forms: List[Dict] = forms
            self.form_names = [list(f.keys())[0] for f in forms]

        self.slots = slots
        self.templates = templates
        self.session_config = session_config

        self._custom_actions = action_names

        # only includes custom actions and utterance actions
        self.user_actions = action.combine_with_templates(action_names, templates)

        # includes all actions (custom, utterance, default actions and forms)
        self.action_names = (
            action.combine_user_with_default_actions(self.user_actions)
            + self.form_names
        )

        self.store_entities_as_slots = store_entities_as_slots
        self._check_domain_sanity()

    def __hash__(self) -> int:

        self_as_dict = self.as_dict()
        self_as_dict[KEY_INTENTS] = sort_list_of_dicts_by_first_key(
            self_as_dict[KEY_INTENTS]
        )
        self_as_string = json.dumps(self_as_dict, sort_keys=True)
        text_hash = utils.get_text_hash(self_as_string)

        return int(text_hash, 16)

    @lazy_property
    def user_actions_and_forms(self):
        """Returns combination of user actions and forms."""

        return self.user_actions + self.form_names

    @lazy_property
    def num_actions(self):
        """Returns the number of available actions."""

        # noinspection PyTypeChecker
        return len(self.action_names)

    @lazy_property
    def num_states(self):
        """Number of used input states for the action prediction."""

        return len(self.input_states)

    def add_categorical_slot_default_value(self) -> None:
        """Add a default value to all categorical slots.

        All unseen values found for the slot will be mapped to this default value
        for featurization.
        """
        for slot in [s for s in self.slots if type(s) is CategoricalSlot]:
            slot.add_default_value()

    def add_requested_slot(self) -> None:
        """Add a slot called `requested_slot` to the list of slots.

        The value of this slot will hold the name of the slot which the user
        needs to fill in next (either explicitly or implicitly) as part of a form.
        """
        if self.form_names and REQUESTED_SLOT not in [s.name for s in self.slots]:
            self.slots.append(UnfeaturizedSlot(REQUESTED_SLOT))

    def add_knowledge_base_slots(self) -> None:
        """
        Add slots for the knowledge base action to the list of slots, if the
        default knowledge base action name is present.

        As soon as the knowledge base action is not experimental anymore, we should
        consider creating a new section in the domain file dedicated to knowledge
        base slots.
        """
        if DEFAULT_KNOWLEDGE_BASE_ACTION in self.action_names:
            logger.warning(
                "You are using an experiential feature: Action '{}'!".format(
                    DEFAULT_KNOWLEDGE_BASE_ACTION
                )
            )
            slot_names = [s.name for s in self.slots]
            knowledge_base_slots = [
                SLOT_LISTED_ITEMS,
                SLOT_LAST_OBJECT,
                SLOT_LAST_OBJECT_TYPE,
            ]
            for s in knowledge_base_slots:
                if s not in slot_names:
                    self.slots.append(UnfeaturizedSlot(s))

    def action_for_name(
        self, action_name: Text, action_endpoint: Optional[EndpointConfig]
    ) -> Optional[Action]:
        """Look up which action corresponds to this action name."""

        if action_name not in self.action_names:
            self._raise_action_not_found_exception(action_name)

        should_use_form_action = (
            action_name in self.form_names and self.slot_mapping_for_form(action_name)
        )

        return action.action_from_name(
            action_name,
            action_endpoint,
            self.user_actions_and_forms,
            should_use_form_action,
        )

    def action_for_index(
        self, index: int, action_endpoint: Optional[EndpointConfig]
    ) -> Optional[Action]:
        """Integer index corresponding to an actions index in the action list.

        This method resolves the index to the actions name."""

        if self.num_actions <= index or index < 0:
            raise IndexError(
                "Cannot access action at index {}. "
                "Domain has {} actions."
                "".format(index, self.num_actions)
            )

        return self.action_for_name(self.action_names[index], action_endpoint)

    def actions(self, action_endpoint) -> List[Optional[Action]]:
        return [
            self.action_for_name(name, action_endpoint) for name in self.action_names
        ]

    def index_for_action(self, action_name: Text) -> Optional[int]:
        """Look up which action index corresponds to this action name."""

        try:
            return self.action_names.index(action_name)
        except ValueError:
            self._raise_action_not_found_exception(action_name)

    def _raise_action_not_found_exception(self, action_name) -> typing.NoReturn:
        action_names = "\n".join([f"\t - {a}" for a in self.action_names])
        raise NameError(
            f"Cannot access action '{action_name}', "
            f"as that name is not a registered "
            f"action for this domain. "
            f"Available actions are: \n{action_names}"
        )

    def random_template_for(self, utter_action: Text) -> Optional[Dict[Text, Any]]:
        import numpy as np

        if utter_action in self.templates:
            return np.random.choice(self.templates[utter_action])
        else:
            return None

    # noinspection PyTypeChecker
    @lazy_property
    def slot_states(self) -> List[Text]:
        """Returns all available slot state strings."""

        return [
            f"slot_{s.name}_{i}"
            for s in self.slots
            for i in range(0, s.feature_dimensionality())
        ]

    # noinspection PyTypeChecker
    @lazy_property
    def prev_action_states(self) -> List[Text]:
        """Returns all available previous action state strings."""

        return [PREV_PREFIX + a for a in self.action_names]

    # noinspection PyTypeChecker
    @lazy_property
    def intent_states(self) -> List[Text]:
        """Returns all available previous action state strings."""

        return [f"intent_{i}" for i in self.intents]

    # noinspection PyTypeChecker
    @lazy_property
    def entity_states(self) -> List[Text]:
        """Returns all available previous action state strings."""

        return [f"entity_{e}" for e in self.entities]

    # noinspection PyTypeChecker
    @lazy_property
    def form_states(self) -> List[Text]:
        return [f"active_form_{f}" for f in self.form_names]

    def index_of_state(self, state_name: Text) -> Optional[int]:
        """Provide the index of a state."""

        return self.input_state_map.get(state_name)

    @lazy_property
    def input_state_map(self) -> Dict[Text, int]:
        """Provide a mapping from state names to indices."""
        return {f: i for i, f in enumerate(self.input_states)}

    @lazy_property
    def input_states(self) -> List[Text]:
        """Returns all available states."""

        return (
            self.intent_states
            + self.entity_states
            + self.slot_states
            + self.prev_action_states
            + self.form_states
        )

    def get_parsing_states(self, tracker: "DialogueStateTracker") -> Dict[Text, float]:
        state_dict = {}

        # Set all found entities with the state value 1.0, unless they should
        # be ignored for the current intent
        latest_message = tracker.latest_message

        if not latest_message:
            return state_dict

        intent_name = latest_message.intent.get(INTENT_NAME_KEY)

        if intent_name:
            for entity_name in self._get_featurized_entities(latest_message):
                key = f"entity_{entity_name}"
                state_dict[key] = 1.0

        # Set all set slots with the featurization of the stored value
        for key, slot in tracker.slots.items():
            if slot is not None:
                if slot.value == "None" and slot.as_feature():
                    # TODO: this is a hack to make a rule know
                    #  that slot or form should not be set
                    #  but only if the slot is featurized
                    slot_id = f"slot_{key}_None"
                    state_dict[slot_id] = 1
                else:
                    for i, slot_value in enumerate(slot.as_feature()):
                        if slot_value != 0:
                            slot_id = f"slot_{key}_{i}"
                            state_dict[slot_id] = slot_value

        if "intent_ranking" in latest_message.parse_data:
            for intent in latest_message.parse_data["intent_ranking"]:
                if intent.get(INTENT_NAME_KEY):
                    intent_id = "intent_{}".format(intent[INTENT_NAME_KEY])
                    state_dict[intent_id] = intent["confidence"]

        elif intent_name:
            intent_id = "intent_{}".format(latest_message.intent[INTENT_NAME_KEY])
            state_dict[intent_id] = latest_message.intent.get("confidence", 1.0)

        return state_dict

    def _get_featurized_entities(self, latest_message: UserUttered) -> Set[Text]:
        intent_name = latest_message.intent.get(INTENT_NAME_KEY)
        intent_config = self.intent_config(intent_name)
        entities = latest_message.entities
        entity_names = {
            entity["entity"] for entity in entities if "entity" in entity.keys()
        }

        wanted_entities = set(intent_config.get(USED_ENTITIES_KEY, entity_names))

        return entity_names.intersection(wanted_entities)

    def get_prev_action_states(
        self, tracker: "DialogueStateTracker"
    ) -> Dict[Text, float]:
        """Turn the previous taken action into a state name."""

        latest_action = tracker.latest_action_name
        if latest_action:
            prev_action_name = PREV_PREFIX + latest_action
            if prev_action_name in self.input_state_map:
                return {prev_action_name: 1.0}
            else:
                return {}
        else:
            return {}

    @staticmethod
    def get_active_form(tracker: "DialogueStateTracker") -> Dict[Text, float]:
        """Turn tracker's active form into a state name."""
        form = tracker.active_loop.get("name")
        if form is not None:
            return {ACTIVE_FORM_PREFIX + form: 1.0}
        else:
            return {}

    def get_active_states(self, tracker: "DialogueStateTracker") -> Dict[Text, float]:
        """Return a bag of active states from the tracker state."""
        state_dict = self.get_parsing_states(tracker)
        state_dict.update(self.get_prev_action_states(tracker))
        state_dict.update(self.get_active_form(tracker))
        return state_dict

    def states_for_tracker_history(
        self, tracker: "DialogueStateTracker"
    ) -> List[Dict[Text, float]]:
        """Array of states for each state of the trackers history."""
        return [
            self.get_active_states(tr) for tr in tracker.generate_all_prior_trackers()
        ]

    def slots_for_entities(self, entities: List[Dict[Text, Any]]) -> List[SlotSet]:
        if self.store_entities_as_slots:
            slot_events = []
            for s in self.slots:
                if s.auto_fill:
                    matching_entities = [
                        e["value"] for e in entities if e["entity"] == s.name
                    ]
                    if matching_entities:
                        if s.type_name == "list":
                            slot_events.append(SlotSet(s.name, matching_entities))
                        else:
                            slot_events.append(SlotSet(s.name, matching_entities[-1]))
            return slot_events
        else:
            return []

    def persist_specification(self, model_path: Text) -> None:
        """Persist the domain specification to storage."""

        domain_spec_path = os.path.join(model_path, "domain.json")
        rasa.utils.io.create_directory_for_file(domain_spec_path)

        metadata = {"states": self.input_states}
        rasa.utils.io.dump_obj_as_json_to_file(domain_spec_path, metadata)

    @classmethod
    def load_specification(cls, path: Text) -> Dict[Text, Any]:
        """Load a domains specification from a dumped model directory."""

        metadata_path = os.path.join(path, "domain.json")
        specification = json.loads(rasa.utils.io.read_file(metadata_path))
        return specification

    def compare_with_specification(self, path: Text) -> bool:
        """Compare the domain spec of the current and the loaded domain.

        Throws exception if the loaded domain specification is different
        to the current domain are different."""

        loaded_domain_spec = self.load_specification(path)
        states = loaded_domain_spec["states"]

        if set(states) != set(self.input_states):
            missing = ",".join(set(states) - set(self.input_states))
            additional = ",".join(set(self.input_states) - set(states))
            raise InvalidDomain(
                f"Domain specification has changed. "
                f"You MUST retrain the policy. "
                f"Detected mismatch in domain specification. "
                f"The following states have been \n"
                f"\t - removed: {missing} \n"
                f"\t - added:   {additional} "
            )
        else:
            return True

    def _slot_definitions(self) -> Dict[Any, Dict[str, Any]]:
        return {slot.name: slot.persistence_info() for slot in self.slots}

    def as_dict(self) -> Dict[Text, Any]:

        return {
            "config": {"store_entities_as_slots": self.store_entities_as_slots},
            SESSION_CONFIG_KEY: {
                SESSION_EXPIRATION_TIME_KEY: self.session_config.session_expiration_time,
                CARRY_OVER_SLOTS_KEY: self.session_config.carry_over_slots,
            },
<<<<<<< HEAD
            "intents": self._transform_intents_for_file(),
            "entities": self.entities,
            "slots": self._slot_definitions(),
            "responses": self.templates,
            "actions": self._custom_actions,
            "forms": self.form_names,
=======
            KEY_INTENTS: self._transform_intents_for_file(),
            KEY_ENTITIES: self.entities,
            KEY_SLOTS: self._slot_definitions(),
            KEY_RESPONSES: self.templates,
            KEY_ACTIONS: self._custom_actions,  # class names of the actions
            KEY_FORMS: self.forms,
>>>>>>> d91c1243
        }

    def persist(self, filename: Union[Text, Path]) -> None:
        """Write domain to a file."""

        domain_data = self.as_dict()
        utils.dump_obj_as_yaml_to_file(
            filename, domain_data, should_preserve_key_order=True
        )

    def _transform_intents_for_file(self) -> List[Union[Text, Dict[Text, Any]]]:
        """Transform intent properties for displaying or writing into a domain file.

        Internally, there is a property `used_entities` that lists all entities to be
        used. In domain files, `use_entities` or `ignore_entities` is used instead to
        list individual entities to ex- or include, because this is easier to read.

        Returns:
            The intent properties as they are used in domain files.
        """
        intent_properties = copy.deepcopy(self.intent_properties)
        intents_for_file = []

        for intent_name, intent_props in intent_properties.items():
            if intent_name in DEFAULT_INTENTS:
                # Default intents should be not dumped with the domain
                continue
            use_entities = set(intent_props[USED_ENTITIES_KEY])
            ignore_entities = set(self.entities) - use_entities
            if len(use_entities) == len(self.entities):
                intent_props[USE_ENTITIES_KEY] = True
            elif len(use_entities) <= len(self.entities) / 2:
                intent_props[USE_ENTITIES_KEY] = list(use_entities)
            else:
                intent_props[IGNORE_ENTITIES_KEY] = list(ignore_entities)
            intent_props.pop(USED_ENTITIES_KEY)
            intents_for_file.append({intent_name: intent_props})

        return intents_for_file

    def cleaned_domain(self) -> Dict[Text, Any]:
        """Fetch cleaned domain to display or write into a file.

        The internal `used_entities` property is replaced by `use_entities` or
        `ignore_entities` and redundant keys are replaced with default values
        to make the domain easier readable.

        Returns:
            A cleaned dictionary version of the domain.
        """
        domain_data = self.as_dict()

        for idx, intent_info in enumerate(domain_data[KEY_INTENTS]):
            for name, intent in intent_info.items():
                if intent.get(USE_ENTITIES_KEY) is True:
                    del intent[USE_ENTITIES_KEY]
                if not intent.get(IGNORE_ENTITIES_KEY):
                    intent.pop(IGNORE_ENTITIES_KEY, None)
                if len(intent) == 0:
                    domain_data[KEY_INTENTS][idx] = name

        for slot in domain_data[KEY_SLOTS].values():  # pytype: disable=attribute-error
            if slot["initial_value"] is None:
                del slot["initial_value"]
            if slot["auto_fill"]:
                del slot["auto_fill"]
            if slot["type"].startswith("rasa.core.slots"):
                slot["type"] = Slot.resolve_by_type(slot["type"]).type_name

        if domain_data["config"]["store_entities_as_slots"]:
            del domain_data["config"]["store_entities_as_slots"]

        # clean empty keys
        return {
            k: v
            for k, v in domain_data.items()
            if v != {} and v != [] and v is not None
        }

    def persist_clean(self, filename: Text) -> None:
        """Write cleaned domain to a file."""

        cleaned_domain_data = self.cleaned_domain()
        utils.dump_obj_as_yaml_to_file(
            filename, cleaned_domain_data, should_preserve_key_order=True
        )

    def as_yaml(self, clean_before_dump: bool = False) -> Text:
        if clean_before_dump:
            domain_data = self.cleaned_domain()
        else:
            domain_data = self.as_dict()

        return utils.dump_obj_as_yaml_to_string(domain_data)

    def intent_config(self, intent_name: Text) -> Dict[Text, Any]:
        """Return the configuration for an intent."""
        return self.intent_properties.get(intent_name, {})

    @lazy_property
    def intents(self):
        return sorted(self.intent_properties.keys())

    @property
    def _slots_for_domain_warnings(self) -> List[Text]:
        """Fetch names of slots that are used in domain warnings.

        Excludes slots of type `UnfeaturizedSlot`.
        """

        return [s.name for s in self.slots if not isinstance(s, UnfeaturizedSlot)]

    @property
    def _actions_for_domain_warnings(self) -> List[Text]:
        """Fetch names of actions that are used in domain warnings.

        Includes user and form actions, but excludes those that are default actions.
        """

        from rasa.core.actions.action import (  # pytype: disable=pyi-error
            default_action_names,
        )

        return [
            a for a in self.user_actions_and_forms if a not in default_action_names()
        ]

    @staticmethod
    def _get_symmetric_difference(
        domain_elements: Union[List[Text], Set[Text]],
        training_data_elements: Optional[Union[List[Text], Set[Text]]],
    ) -> Dict[Text, Set[Text]]:
        """Get symmetric difference between a set of domain elements and a set of
        training data elements.

        Returns a dictionary containing a list of items found in the `domain_elements`
        but not in `training_data_elements` at key `in_domain`, and a list of items
        found in `training_data_elements` but not in `domain_elements` at key
        `in_training_data_set`.
        """

        if training_data_elements is None:
            training_data_elements = set()

        in_domain_diff = set(domain_elements) - set(training_data_elements)
        in_training_data_diff = set(training_data_elements) - set(domain_elements)

        return {"in_domain": in_domain_diff, "in_training_data": in_training_data_diff}

    def domain_warnings(
        self,
        intents: Optional[Union[List[Text], Set[Text]]] = None,
        entities: Optional[Union[List[Text], Set[Text]]] = None,
        actions: Optional[Union[List[Text], Set[Text]]] = None,
        slots: Optional[Union[List[Text], Set[Text]]] = None,
    ) -> Dict[Text, Dict[Text, Set[Text]]]:
        """Generate domain warnings from intents, entities, actions and slots.

        Returns a dictionary with entries for `intent_warnings`,
        `entity_warnings`, `action_warnings` and `slot_warnings`. Excludes domain slots
        of type `UnfeaturizedSlot` from domain warnings.
        """

        intent_warnings = self._get_symmetric_difference(self.intents, intents)
        entity_warnings = self._get_symmetric_difference(self.entities, entities)
        action_warnings = self._get_symmetric_difference(
            self._actions_for_domain_warnings, actions
        )
        slot_warnings = self._get_symmetric_difference(
            self._slots_for_domain_warnings, slots
        )

        return {
            "intent_warnings": intent_warnings,
            "entity_warnings": entity_warnings,
            "action_warnings": action_warnings,
            "slot_warnings": slot_warnings,
        }

    def _check_domain_sanity(self) -> None:
        """Make sure the domain is properly configured.
        If the domain contains any duplicate slots, intents, actions
        or entities, an InvalidDomain error is raised.  This error
        is also raised when intent-action mappings are incorrectly
        named or an utterance template is missing."""

        def get_duplicates(my_items):
            """Returns a list of duplicate items in my_items."""

            return [
                item
                for item, count in collections.Counter(my_items).items()
                if count > 1
            ]

        def check_mappings(
            intent_properties: Dict[Text, Dict[Text, Union[bool, List]]]
        ) -> List[Tuple[Text, Text]]:
            """Check whether intent-action mappings use proper action names."""

            incorrect = list()
            for intent, properties in intent_properties.items():
                if "triggers" in properties:
                    triggered_action = properties.get("triggers")
                    if triggered_action not in self.action_names:
                        incorrect.append((intent, str(triggered_action)))
            return incorrect

        def get_exception_message(
            duplicates: Optional[List[Tuple[List[Text], Text]]] = None,
            mappings: List[Tuple[Text, Text]] = None,
        ):
            """Return a message given a list of error locations."""

            message = ""
            if duplicates:
                message += get_duplicate_exception_message(duplicates)
            if mappings:
                if message:
                    message += "\n"
                message += get_mapping_exception_message(mappings)
            return message

        def get_mapping_exception_message(mappings: List[Tuple[Text, Text]]):
            """Return a message given a list of duplicates."""

            message = ""
            for name, action_name in mappings:
                if message:
                    message += "\n"
                message += (
                    "Intent '{}' is set to trigger action '{}', which is "
                    "not defined in the domain.".format(name, action_name)
                )
            return message

        def get_duplicate_exception_message(
            duplicates: List[Tuple[List[Text], Text]]
        ) -> Text:
            """Return a message given a list of duplicates."""

            message = ""
            for d, name in duplicates:
                if d:
                    if message:
                        message += "\n"
                    message += (
                        f"Duplicate {name} in domain. "
                        f"These {name} occur more than once in "
                        f"the domain: '{', '.join(d)}'."
                    )
            return message

        duplicate_actions = get_duplicates(self.action_names)
        duplicate_slots = get_duplicates([s.name for s in self.slots])
        duplicate_entities = get_duplicates(self.entities)
        incorrect_mappings = check_mappings(self.intent_properties)

        if (
            duplicate_actions
            or duplicate_slots
            or duplicate_entities
            or incorrect_mappings
        ):
            raise InvalidDomain(
                get_exception_message(
                    [
                        (duplicate_actions, KEY_ACTIONS),
                        (duplicate_slots, KEY_SLOTS),
                        (duplicate_entities, KEY_ENTITIES),
                    ],
                    incorrect_mappings,
                )
            )

    def check_missing_templates(self) -> None:
        """Warn user of utterance names which have no specified template."""

        utterances = [
            a
            for a in self.action_names
            if a.startswith(rasa.core.constants.UTTER_PREFIX)
        ]

        missing_templates = [t for t in utterances if t not in self.templates.keys()]

        if missing_templates:
            for template in missing_templates:
                raise_warning(
                    f"Action '{template}' is listed as a "
                    f"response action in the domain file, but there is "
                    f"no matching response defined. Please "
                    f"check your domain.",
                    docs=DOCS_URL_DOMAINS + "#responses",
                )

    def is_empty(self) -> bool:
        """Check whether the domain is empty."""

        return self.as_dict() == Domain.empty().as_dict()

    @staticmethod
    def is_domain_file(filename: Text) -> bool:
        """Checks whether the given file path is a Rasa domain file.

        Args:
            filename: Path of the file which should be checked.

        Returns:
            `True` if it's a domain file, otherwise `False`.
        """
        from rasa.data import YAML_FILE_EXTENSIONS

        if not Path(filename).suffix in YAML_FILE_EXTENSIONS:
            return False
        try:
            content = rasa.utils.io.read_yaml_file(filename)
            if any(key in content for key in ALL_DOMAIN_KEYS):
                return True
        except YAMLError:
            pass

        return False

    def slot_mapping_for_form(self, form_name: Text) -> Dict:
        """Retrieve the slot mappings for a form which are defined in the domain.

        Options:
        - an extracted entity
        - intent: value pairs
        - trigger_intent: value pairs
        - a whole message
        or a list of them, where the first match will be picked

        Args:
            form_name: The name of the form.

        Returns:
            The slot mapping or an empty dictionary in case no mapping was found.
        """
        return next(
            (form[form_name] for form in self.forms if form_name in form.keys()), {}
        )


class TemplateDomain(Domain):
    pass<|MERGE_RESOLUTION|>--- conflicted
+++ resolved
@@ -860,21 +860,12 @@
                 SESSION_EXPIRATION_TIME_KEY: self.session_config.session_expiration_time,
                 CARRY_OVER_SLOTS_KEY: self.session_config.carry_over_slots,
             },
-<<<<<<< HEAD
-            "intents": self._transform_intents_for_file(),
-            "entities": self.entities,
-            "slots": self._slot_definitions(),
-            "responses": self.templates,
-            "actions": self._custom_actions,
-            "forms": self.form_names,
-=======
             KEY_INTENTS: self._transform_intents_for_file(),
             KEY_ENTITIES: self.entities,
             KEY_SLOTS: self._slot_definitions(),
             KEY_RESPONSES: self.templates,
             KEY_ACTIONS: self._custom_actions,  # class names of the actions
             KEY_FORMS: self.forms,
->>>>>>> d91c1243
         }
 
     def persist(self, filename: Union[Text, Path]) -> None:
