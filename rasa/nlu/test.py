--- conflicted
+++ resolved
@@ -17,42 +17,17 @@
 
 logger = logging.getLogger(__name__)
 
-<<<<<<< HEAD
 pretrained_extractors = {"DucklingHTTPExtractor", "SpacyEntityExtractor"}
-=======
-duckling_extractors = {"DucklingHTTPExtractor"}
-
-known_duckling_dimensions = {
-    "amount-of-money",
-    "distance",
-    "duration",
-    "email",
-    "number",
-    "ordinal",
-    "phone-number",
-    "timezone",
-    "temperature",
-    "time",
-    "url",
-    "volume",
-}
->>>>>>> 062edefa
 
 entity_processors = {"EntitySynonymMapper"}
 
 CVEvaluationResult = namedtuple("Results", "train test")
 
-<<<<<<< HEAD
 IntentEvaluationResult = namedtuple('IntentEvaluationResult',
                                     'intent_target '
                                     'intent_prediction '
                                     'message '
                                     'confidence')
-=======
-IntentEvaluationResult = namedtuple(
-    "IntentEvaluationResult", "target prediction message confidence"
-)
->>>>>>> 062edefa
 
 EntityEvaluationResult = namedtuple('EntityEvaluationResult',
                                     'entity_targets '
@@ -210,23 +185,11 @@
     """Log messages which result in successful predictions
     and save them to file"""
 
-<<<<<<< HEAD
     successes = [{"text": r.message,
                   "intent": r.intent_target,
                   "intent_prediction": {"name": r.intent_prediction,
                                         "confidence": r.confidence}}
                  for r in intent_results if r.intent_target == r.intent_prediction]
-=======
-    successes = [
-        {
-            "text": r.message,
-            "intent": r.target,
-            "intent_prediction": {"name": r.prediction, "confidence": r.confidence},
-        }
-        for r in intent_results
-        if r.target == r.prediction
-    ]
->>>>>>> 062edefa
 
     if successes:
         save_json(successes, successes_filename)
@@ -243,23 +206,11 @@
 def collect_nlu_errors(intent_results, errors_filename):
     """Log messages which result in wrong predictions and save them to file"""
 
-<<<<<<< HEAD
     errors = [{"text": r.message,
                "intent": r.intent_target,
                "intent_prediction": {"name": r.intent_prediction,
                                      "confidence": r.confidence}}
               for r in intent_results if r.intent_target != r.intent_prediction]
-=======
-    errors = [
-        {
-            "text": r.message,
-            "intent": r.target,
-            "intent_prediction": {"name": r.prediction, "confidence": r.confidence},
-        }
-        for r in intent_results
-        if r.target != r.prediction
-    ]
->>>>>>> 062edefa
 
     if errors:
         save_json(errors, errors_filename)
@@ -277,7 +228,6 @@
 
     # create histogram of confidence distribution, save to file and display
     plt.gcf().clear()
-<<<<<<< HEAD
     pos_hist = [
         r.confidence
         for r in intent_results if r.intent_target == r.intent_prediction]
@@ -285,11 +235,6 @@
     neg_hist = [
         r.confidence
         for r in intent_results if r.intent_target != r.intent_prediction]
-=======
-    pos_hist = [r.confidence for r in intent_results if r.target == r.prediction]
-
-    neg_hist = [r.confidence for r in intent_results if r.target != r.prediction]
->>>>>>> 062edefa
 
     plot_histogram([pos_hist, neg_hist], intent_hist_filename)
 
@@ -367,18 +312,10 @@
     predictions = [
         {
             "text": res.message,
-<<<<<<< HEAD
             "intent": res.intent_target,
             "predicted": res.intent_prediction,
             "confidence": res.confidence
         } for res in intent_results
-=======
-            "intent": res.target,
-            "predicted": res.prediction,
-            "confidence": res.confidence,
-        }
-        for res in intent_results
->>>>>>> 062edefa
     ]
 
     return {
@@ -409,24 +346,12 @@
     return [new if label == old else label for label in labels]
 
 
-<<<<<<< HEAD
 def evaluate_entities(entity_results, interpreter, report_folder):  # pragma: no cover
     """Creates summary statistics for each entity extractor.
     Logs precision, recall, and F1 per entity type for each extractor."""
 
     extractors = get_entity_extractors(interpreter)
     aligned_predictions = align_all_entity_predictions(entity_results, extractors)
-=======
-def evaluate_entities(
-    targets, predictions, tokens, extractors, report_folder
-):  # pragma: no cover
-    """Creates summary statistics for each entity extractor.
-    Logs precision, recall, and F1 per entity type for each extractor."""
-
-    aligned_predictions = align_all_entity_predictions(
-        targets, predictions, tokens, extractors
-    )
->>>>>>> 062edefa
     merged_targets = merge_labels(aligned_predictions)
     merged_targets = substitute_labels(merged_targets, "O", "no_entity")
 
@@ -588,14 +513,9 @@
     for p in result.entity_predictions:
         entities_by_extractors[p["extractor"]].append(p)
     extractor_labels = {extractor: [] for extractor in extractors}
-<<<<<<< HEAD
     for t in result.tokens:
         true_token_labels.append(
             determine_token_labels(t, result.entity_targets, None))
-=======
-    for t in tokens:
-        true_token_labels.append(determine_token_labels(t, targets, None))
->>>>>>> 062edefa
         for extractor, entities in entities_by_extractors.items():
             extracted = determine_token_labels(t, entities, extractor)
             extractor_labels[extractor].append(extracted)
@@ -617,13 +537,8 @@
              labels from the extractors
     """
     aligned_predictions = []
-<<<<<<< HEAD
     for result in entity_results:
         aligned_predictions.append(align_entity_predictions(result, extractors))
-=======
-    for ts, ps, tks in zip(targets, predictions, tokens):
-        aligned_predictions.append(align_entity_predictions(ts, ps, tks, extractors))
->>>>>>> 062edefa
 
     return aligned_predictions
 
@@ -653,13 +568,8 @@
     return result.get("intent", {}).get("confidence")
 
 
-<<<<<<< HEAD
 def get_eval_data(interpreter, test_data):  # pragma: no cover
     """Runs the model for the test set and extracts targets and predictions.
-=======
-def get_predictions(interpreter, test_data, intent_targets):  # pragma: no cover
-    """Run the model for the test set and extracts intents and entities.
->>>>>>> 062edefa
 
     Returns intent results (intent targets and predictions, the original
     messages and the confidences of the predictions), as well as entity
@@ -669,7 +579,6 @@
 
     intent_results, entity_results = [], []
 
-<<<<<<< HEAD
     should_eval_intents = is_intent_classifier_present(interpreter)
     should_eval_entities = is_entity_extractor_present(interpreter)
 
@@ -688,35 +597,6 @@
             entity_results.append(EntityEvaluationResult(entity_targets,
                                                          extract_entities(result),
                                                          extract_tokens(result)))
-=======
-    # cycle makes sure we use all training examples if there are
-    # no intent targets
-    samples_with_targets = zip(
-        test_data.training_examples, itertools.cycle(intent_targets)
-    )
-
-    for e, target in tqdm(samples_with_targets, total=len(test_data.training_examples)):
-        res = interpreter.parse(e.text, only_output_properties=False)
-
-        if is_intent_classifier_present(interpreter):
-            intent_results.append(
-                IntentEvaluationResult(
-                    target,
-                    extract_intent(res),
-                    extract_message(res),
-                    extract_confidence(res),
-                )
-            )
-
-        entity_predictions.append(extract_entities(res))
-        try:
-            tokens.append(res["tokens"])
-        except KeyError:
-            logger.debug(
-                "No tokens present, which is fine if you don't "
-                "have a tokenizer in your pipeline"
-            )
->>>>>>> 062edefa
 
     return intent_results, entity_results
 
@@ -778,7 +658,6 @@
     """
 
     # get the metadata config from the package data
-<<<<<<< HEAD
     if isinstance(model, Interpreter):
         interpreter = model
     else:
@@ -792,27 +671,6 @@
         "intent_evaluation": None,
         "entity_evaluation": None
     }
-=======
-    interpreter = Interpreter.load(model_path, component_builder)
-    test_data = training_data.load_data(data_path, interpreter.model_metadata.language)
-
-    extractors = get_entity_extractors(interpreter)
-
-    if is_intent_classifier_present(interpreter):
-        intent_targets = get_intent_targets(test_data)
-    else:
-        intent_targets = [None] * len(test_data.training_examples)
-
-    intent_results, entity_predictions, tokens = get_predictions(
-        interpreter, test_data, intent_targets
-    )
-
-    if duckling_extractors.intersection(extractors):
-        entity_predictions = remove_duckling_entities(entity_predictions)
-        extractors = remove_duckling_extractors(extractors)
-
-    result = {"intent_evaluation": None, "entity_evaluation": None}
->>>>>>> 062edefa
 
     if report_folder:
         utils.create_dir(report_folder)
@@ -827,15 +685,9 @@
 
     if entity_results:
         logger.info("Entity evaluation results:")
-<<<<<<< HEAD
         result['entity_evaluation'] = evaluate_entities(entity_results,
                                                         interpreter,
                                                         report_folder)
-=======
-        result["entity_evaluation"] = evaluate_entities(
-            entity_targets, entity_predictions, tokens, extractors, report_folder
-        )
->>>>>>> 062edefa
 
     return result
 
@@ -939,7 +791,6 @@
 def compute_metrics(interpreter, corpus):
     """Computes metrics for intent classification and entity extraction."""
 
-<<<<<<< HEAD
     intent_results, entity_results = get_eval_data(interpreter, corpus)
 
     intent_results = remove_empty_intent_examples(intent_results)
@@ -947,18 +798,6 @@
     intent_metrics = _compute_intent_metrics(intent_results,
                                              interpreter, corpus)
     entity_metrics = _compute_entity_metrics(entity_results, interpreter, corpus)
-=======
-    intent_targets = get_intent_targets(corpus)
-    intent_results, entity_predictions, tokens = get_predictions(
-        interpreter, corpus, intent_targets
-    )
-    intent_results = remove_empty_intent_examples(intent_results)
-
-    intent_metrics = _compute_intent_metrics(intent_results, interpreter, corpus)
-    entity_metrics = _compute_entity_metrics(
-        entity_predictions, tokens, interpreter, corpus
-    )
->>>>>>> 062edefa
 
     return intent_metrics, entity_metrics
 
@@ -984,22 +823,13 @@
     if not extractors:
         return entity_metric_results
 
-<<<<<<< HEAD
     aligned_predictions = align_all_entity_predictions(entity_results, extractors)
-=======
-    entity_targets = get_entity_targets(corpus)
-
-    aligned_predictions = align_all_entity_predictions(
-        entity_targets, entity_predictions, tokens, extractors
-    )
->>>>>>> 062edefa
 
     merged_targets = merge_labels(aligned_predictions)
     merged_targets = substitute_labels(merged_targets, "O", "no_entity")
 
     for extractor in extractors:
         merged_predictions = merge_labels(aligned_predictions, extractor)
-<<<<<<< HEAD
         merged_predictions = substitute_labels(merged_predictions, "O",
                                                "no_entity")
         _, precision, f1, accuracy = get_evaluation_metrics(merged_targets,
@@ -1007,15 +837,6 @@
         entity_metric_results[extractor]["Accuracy"].append(accuracy)
         entity_metric_results[extractor]["F1-score"].append(f1)
         entity_metric_results[extractor]["Precision"].append(precision)
-=======
-        merged_predictions = substitute_labels(merged_predictions, "O", "no_entity")
-        _, precision, f1, accuracy = get_evaluation_metrics(
-            merged_targets, merged_predictions
-        )
-        entity_results[extractor]["Accuracy"].append(accuracy)
-        entity_results[extractor]["F1-score"].append(f1)
-        entity_results[extractor]["Precision"].append(precision)
->>>>>>> 062edefa
 
     return entity_metric_results
 
@@ -1044,60 +865,9 @@
         return_results(result, dataset_name)
 
 
-<<<<<<< HEAD
-def main():
-    parser = create_argument_parser()
-    cmdline_args = parser.parse_args()
-    utils.configure_colored_logging(cmdline_args.loglevel)
-
-    if cmdline_args.mode == "crossvalidation":
-
-        # TODO: move parsing into sub parser
-        # manual check argument dependency
-        if cmdline_args.model is not None:
-            parser.error("Crossvalidation will train a new model "
-                         "- do not specify external model.")
-
-        if cmdline_args.config is None:
-            parser.error("Crossvalidation will train a new model "
-                         "you need to specify a model configuration.")
-
-        nlu_config = config.load(cmdline_args.config)
-        data = training_data.load_data(cmdline_args.data)
-        data = drop_intents_below_freq(data, cutoff=5)
-
-        intent_results, entity_results = cross_validate(
-            data, int(cmdline_args.folds), nlu_config)
-        logger.info("CV evaluation (n={})".format(cmdline_args.folds))
-
-        if any(intent_results):
-            logger.info("Intent evaluation results")
-            return_results(intent_results.train, "train")
-            return_results(intent_results.test, "test")
-        if any(entity_results):
-            logger.info("Entity evaluation results")
-            return_entity_results(entity_results.train, "train")
-            return_entity_results(entity_results.test, "test")
-
-    elif cmdline_args.mode == "evaluation":
-        run_evaluation(cmdline_args.data,
-                       cmdline_args.model,
-                       cmdline_args.report,
-                       cmdline_args.successes,
-                       cmdline_args.errors,
-                       cmdline_args.confmat,
-                       cmdline_args.histogram)
-
-    logger.info("Finished evaluation")
-
-
-if __name__ == '__main__':  # pragma: no cover
-    main()
-=======
 if __name__ == "__main__":
     raise RuntimeError(
         "Calling `rasa.nlu.test` directly is no longer supported. Please use "
         "`rasa test` to test a combined Core and NLU model or `rasa test nlu` "
         "to test an NLU model."
-    )
->>>>>>> 062edefa
+    )