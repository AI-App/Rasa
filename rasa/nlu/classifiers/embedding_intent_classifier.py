--- conflicted
+++ resolved
@@ -6,7 +6,7 @@
 import typing
 from typing import Any, Dict, List, Optional, Text, Tuple
 
-from rasa.nlu.classifiers import INTENT_RANKING_LENGTH
+from rasa.nlu.classifiers import LABEL_RANKING_LENGTH
 from rasa.nlu.components import Component
 from rasa.utils import train_utils
 
@@ -95,11 +95,7 @@
         # flag: if true, the algorithm will split the labels into tokens
         #       and use bag-of-words representations for them
         "label_tokenization_flag": False,
-<<<<<<< HEAD
-        # delimiter string to split the intent labels
-=======
         # delimiter string to split the labels
->>>>>>> 985741e1
         "label_split_symbol": "_",
         # visualization of accuracy
         # how often to calculate training accuracy
@@ -191,21 +187,13 @@
         self.C_emb = config["C_emb"]
         self.droprate = config["droprate"]
 
-<<<<<<< HEAD
-    def _load_flag_if_tokenize_intents(self, config: Dict[Text, Any]) -> None:
-=======
     def _load_flag_if_tokenize_labels(self, config: Dict[Text, Any]) -> None:
->>>>>>> 985741e1
         self.label_tokenization_flag = config["label_tokenization_flag"]
         self.label_split_symbol = config["label_split_symbol"]
         if self.label_tokenization_flag and not self.label_split_symbol:
             logger.warning(
                 "label_split_symbol was not specified, "
-<<<<<<< HEAD
-                "so intent tokenization will be ignored"
-=======
                 "so label tokenization will be ignored"
->>>>>>> 985741e1
             )
             self.label_tokenization_flag = False
 
@@ -256,16 +244,6 @@
         """
 
         if self.label_tokenization_flag:
-<<<<<<< HEAD
-            intent_token_dict = self._create_intent_token_dict(
-                list(intent_dict.keys()), self.label_split_symbol
-            )
-
-            encoded_all_intents = np.zeros((len(intent_dict), len(intent_token_dict)))
-            for key, idx in intent_dict.items():
-                for t in key.split(self.label_split_symbol):
-                    encoded_all_intents[idx, intent_token_dict[t]] = 1
-=======
             label_token_dict = self._create_label_token_dict(
                 list(label_dict.keys()), self.label_split_symbol
             )
@@ -274,7 +252,6 @@
             for key, idx in label_dict.items():
                 for t in key.split(self.label_split_symbol):
                     encoded_all_labels[idx, label_token_dict[t]] = 1
->>>>>>> 985741e1
 
             return encoded_all_labels
         else:
@@ -519,7 +496,7 @@
                 }
 
                 ranking = list(zip(list(label_ids), message_sim))
-                ranking = ranking[:INTENT_RANKING_LENGTH]
+                ranking = ranking[:LABEL_RANKING_LENGTH]
                 intent_ranking = [
                     {"name": self.inv_label_dict[label_idx], "confidence": score}
                     for label_idx, score in ranking
