--- conflicted
+++ resolved
@@ -9,12 +9,6 @@
 
 from typing import Any, Dict, List, Optional, Text, Tuple, Union, Callable
 
-<<<<<<< HEAD
-=======
-from rasa.nlu.extractors.crf_entity_extractor import CRFEntityExtractor
-
-import rasa.utils.io as io_utils
->>>>>>> ff9bb32d
 from rasa.nlu.extractors import EntityExtractor
 from rasa.nlu.test import determine_token_labels
 from rasa.nlu.tokenizers.tokenizer import Token
@@ -188,26 +182,6 @@
     }
     # end default properties (DOC MARKER - don't remove)
 
-<<<<<<< HEAD
-=======
-    @staticmethod
-    def _check_old_config_variables(config: Dict[Text, Any]) -> None:
-        """Config migration warning"""
-
-        removed_tokenization_params = ["label_tokenization_flag", "label_split_symbol"]
-        for removed_param in removed_tokenization_params:
-            if removed_param in config:
-                warnings.warn(
-                    f"label tokenization has been moved to Tokenizer components. "
-                    f"Your config still mentions '{removed_param}'. "
-                    f"Tokenization may fail if you specify the parameter here. "
-                    f"Please specify the parameter 'intent_tokenization_flag' "
-                    f"and 'intent_split_symbol' in the "
-                    f"tokenizer of your NLU pipeline",
-                    FutureWarning,
-                )
-
->>>>>>> ff9bb32d
     # init helpers
     def _check_config_parameters(self) -> None:
         if (
@@ -749,11 +723,7 @@
         tags = [self.inverted_tag_dict[p] for p in predictions[0]]
 
         entities = self._convert_tags_to_entities(
-<<<<<<< HEAD
-            message.text, message.get("tokens", []), tags, predictions
-=======
             message.text, message.get("tokens", []), tags
->>>>>>> ff9bb32d
         )
 
         extracted = self.add_extractor_name(entities)
@@ -763,11 +733,7 @@
 
     @staticmethod
     def _convert_tags_to_entities(
-<<<<<<< HEAD
-        text: str, tokens: List[Token], tags: List[Text], predictions
-=======
         text: str, tokens: List[Token], tags: List[Text]
->>>>>>> ff9bb32d
     ) -> List[Dict[Text, Any]]:
         entities = []
         last_tag = "O"
@@ -876,113 +842,7 @@
     ) -> "EmbeddingIntentClassifier":
         """Loads the trained model from the provided directory."""
 
-<<<<<<< HEAD
         if not model_dir or not meta.get("file"):
-=======
-        if model_dir and meta.get("file"):
-            file_name = meta.get("file")
-            tf_model_file = os.path.join(model_dir, file_name + ".tf_model")
-
-            with open(os.path.join(model_dir, file_name + ".tf_config.pkl"), "rb") as f:
-                _tf_config = pickle.load(f)
-
-            with open(
-                os.path.join(model_dir, file_name + ".dummy_session_data.pkl"), "rb"
-            ) as f:
-                dummy_session_data = pickle.load(f)
-
-            with open(
-                os.path.join(model_dir, file_name + ".label_data.pkl"), "rb"
-            ) as f:
-                label_data = pickle.load(f)
-
-            with open(
-                os.path.join(model_dir, file_name + ".inv_label_dict.pkl"), "rb"
-            ) as f:
-                inv_label_dict = pickle.load(f)
-
-            with open(
-                os.path.join(model_dir, file_name + ".inv_tag_dict.pkl"), "rb"
-            ) as f:
-                inv_tag_dict = pickle.load(f)
-
-            with open(
-                os.path.join(model_dir, file_name + ".batch_tuple_sizes.pkl"), "rb"
-            ) as f:
-                batch_tuple_sizes = pickle.load(f)
-
-            hidden_layer_sizes = {
-                "text": meta["hidden_layers_sizes_a"],
-                "label": meta["hidden_layers_sizes_b"],
-                "tag": meta["hidden_layers_sizes_c"],
-            }
-            similarity_type = meta["similarity_type"]
-            if similarity_type == "auto":
-                if meta["loss_type"] == "softmax":
-                    similarity_type = "inner"
-                elif meta["loss_type"] == "margin":
-                    similarity_type = "cosine"
-
-            model = DIET(
-                dummy_session_data,
-                None,
-                label_data,
-                meta["dense_dim"],
-                meta["embed_dim"],
-                hidden_layer_sizes,
-                meta["share_hidden_layers"],
-                meta["num_transformer_layers"],
-                meta["transformer_size"],
-                meta["num_heads"],
-                meta["max_seq_length"],
-                meta["unidirectional_encoder"],
-                meta["C2"],
-                meta["droprate"],
-                meta["sparse_input_dropout"],
-                meta["num_neg"],
-                meta["loss_type"],
-                meta["mu_pos"],
-                meta["mu_neg"],
-                meta["use_max_sim_neg"],
-                meta["C_emb"],
-                meta["scale_loss"],
-                similarity_type,
-                meta["masked_lm_loss"],
-                meta["intent_classification"],
-                meta["named_entity_recognition"],
-                inv_tag_dict,
-                meta["learning_rate"],
-                meta["batch_strategy"],
-            )
-            logger.debug("Loading the model ...")
-            model.fit(1, 1, 0, 0, silent=True, eager=True)
-            model.load_weights(tf_model_file)
-
-            # build the graph for prediction
-            model.set_training_phase(False)
-            model.session_data = {
-                k: vs for k, vs in model.session_data.items() if "text" in k
-            }
-            model.build_for_predict()
-            predict_dataset = model.predict_dataset()
-            predict_func = tf.function(
-                model.predict, input_signature=[predict_dataset.element_spec]
-            )
-            batch_in = next(iter(predict_dataset))
-            predict_func(batch_in)
-            logger.debug("Finished loading the model.")
-
-            return cls(
-                component_config=meta,
-                inverted_label_dict=inv_label_dict,
-                inverted_tag_dict=inv_tag_dict,
-                model=model,
-                predict_func=predict_func,
-                batch_tuple_sizes=batch_tuple_sizes,
-            )
-
-        else:
->>>>>>> ff9bb32d
             warnings.warn(
                 f"Failed to load nlu model. "
                 f"Maybe path '{os.path.abspath(model_dir)}' doesn't exist."
@@ -1097,24 +957,6 @@
         self.eval_session_data = eval_session_data
         label_batch = train_utils.prepare_batch(label_data)
         self.tf_label_data = train_utils.batch_to_session_data(label_batch, label_data)
-<<<<<<< HEAD
-=======
-
-        # options
-        self._sparse_input_dropout = sparse_input_dropout
-        self._num_neg = num_neg
-        self._loss_type = loss_type
-        self._mu_pos = mu_pos
-        self._mu_neg = mu_neg
-        self._use_max_sim_neg = use_max_sim_neg
-        self._C_emb = C_emb
-        self._scale_loss = scale_loss
-        self._similarity_type = similarity_type
-        self._masked_lm_loss = masked_lm_loss
-        self._intent_classification = intent_classification
-        self._named_entity_recognition = named_entity_recognition
-        self._inverted_tag_dict = inverted_tag_dict
->>>>>>> ff9bb32d
         self._num_tags = len(inverted_tag_dict)
 
         self.config = config
@@ -1331,13 +1173,9 @@
         a_t_masked_embed = self._embed[f"{name}_mask"](a_t_masked)
         a_masked_embed = self._embed[f"{name}_token"](a_masked)
 
-<<<<<<< HEAD
-        return self._loss_mask(a_t_masked_embed, a_embed_masked, a_masked, a_embed, a)
-=======
         return self._loss_mask(
             a_t_masked_embed, a_masked_embed, a_masked, a_masked_embed, a_masked
         )
->>>>>>> ff9bb32d
 
     def _build_all_b(self):
         all_labels = self._create_bow(
@@ -1391,13 +1229,7 @@
 
         return loss, f1
 
-<<<<<<< HEAD
-    def _train_losses_scores(
-        self, batch_in: Tuple[np.ndarray]
-    ) -> Tuple[Dict[Text, float], Dict[Text, float]]:
-=======
     def _train_losses_scores(self, batch_in):
->>>>>>> ff9bb32d
         tf_batch_data = train_utils.batch_to_session_data(batch_in, self.session_data)
 
         mask_text = tf_batch_data["text_mask"][0]
@@ -1523,20 +1355,12 @@
             #     cls_embed[:, tf.newaxis, :], label_embed, None
             # )
 
-<<<<<<< HEAD
             scores = train_utils.confidence_from_sim(
                 sim_all, self.config[SIMILARITY_TYPE]
             )
             out["i_scores"] = scores
 
         if self.config[ENTITY_RECOGNITION]:
-            sequence_lengths = sequence_lengths - 1
-=======
-            scores = train_utils.confidence_from_sim(sim_all, self._similarity_type)
-            out["i_scores"] = scores
-
-        if self._named_entity_recognition:
->>>>>>> ff9bb32d
             logits = self._embed["logits"](text_transformed)
             pred_ids = self._crf(logits, sequence_lengths - 1)
             out["e_ids"] = pred_ids
