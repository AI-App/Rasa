import typing
import logging
from typing import Any, Dict, List, Optional, Text, Tuple, Union

import rasa.shared.utils.io
import rasa.utils.train_utils
from rasa.nlu.components import Component
<<<<<<< HEAD
from rasa.shared.nlu.training_data.training_data import TrainingDataFull
from rasa.nlu.config import RasaNLUModelConfig
import rasa.utils.train_utils
from rasa.shared.nlu.training_data.message import Message
=======
from rasa.nlu.model import InvalidModelError
from rasa.nlu.config import RasaNLUModelConfig
from rasa.shared.nlu.training_data.message import Message
from rasa.shared.nlu.training_data.training_data import TrainingData
from rasa.shared.constants import DOCS_URL_COMPONENTS
>>>>>>> 74ce5592
from rasa.nlu.constants import SPACY_DOCS, DENSE_FEATURIZABLE_ATTRIBUTES
from rasa.shared.core.domain import Domain

logger = logging.getLogger(__name__)

if typing.TYPE_CHECKING:
    from spacy.language import Language
    from spacy.tokens.doc import Doc
    from rasa.nlu.model import Metadata, InvalidModelError


class SpacyNLP(Component):
<<<<<<< HEAD
    """Component that loads the SpaCy language model."""
=======
    """The core component that links spaCy to related components in the pipeline."""
>>>>>>> 74ce5592

    defaults = {
        # name of the language model to load
        "model": None,
        # when retrieving word vectors, this will decide if the casing
        # of the word is relevant. E.g. `hello` and `Hello` will
        # retrieve the same vector, if set to `False`. For some
        # applications and models it makes sense to differentiate
        # between these two words, therefore setting this to `True`.
        "case_sensitive": False,
    }

    def __init__(
        self, component_config: Dict[Text, Any] = None, nlp: "Language" = None
    ) -> None:
        """Initialize the component. See parent class for more information."""
        self.nlp = nlp
        super().__init__(component_config)

    @staticmethod
    def _load_model(spacy_model_name: Text) -> "Language":
        """Try loading the model, catching the OSError if missing."""
        import spacy

        try:
            return spacy.load(spacy_model_name, disable=["parser"])
        except OSError:
            raise InvalidModelError(
                f"Please confirm that {spacy_model_name} is an available spaCy model. "
                f"You need to download one upfront. For example:\npython -m spacy download "
                f"en_core_web_md\n"
                f"More informaton can be found on {DOCS_URL_COMPONENTS}#spacynlp"
            )

    @classmethod
    def required_packages(cls) -> List[Text]:
        """Specify which python packages need to be installed.

        See parent class for more information.
        """
        return ["spacy"]

    @classmethod
    def create(
        cls,
        component_config: Dict[Text, Any],
        model_config: RasaNLUModelConfig,
        domain: Optional[Domain] = None,
    ) -> "SpacyNLP":
        """Creates this component (e.g. before a training is started).

        See parent class for more information.
        """
        component_config = rasa.utils.train_utils.override_defaults(
            cls.defaults, component_config
        )

<<<<<<< HEAD
        spacy_model_name = component_config.get("model")

        # if no model is specified, we fall back to the language string
        if not spacy_model_name:
            spacy_model_name = model_config.language
            component_config["model"] = model_config.language
=======
        spacy_model_name = cls._check_model_fallback(
            component_config.get("model"), config.language, warn=True
        )
>>>>>>> 74ce5592

        logger.info(f"Trying to load spacy model with name '{spacy_model_name}'")

        nlp = cls._load_model(spacy_model_name)

        cls._ensure_proper_language_model(nlp)
        return cls(component_config, nlp)

    @classmethod
    def cache_key(
        cls, component_meta: Dict[Text, Any], model_metadata: "Metadata"
    ) -> Optional[Text]:
<<<<<<< HEAD
        """This key is used to cache components."""
        # Fallback, use the language name, e.g. "en",
        # as the model name if no explicit name is defined
        spacy_model_name = component_meta.get("model", model_metadata.language)
=======

        spacy_model_name = cls._check_model_fallback(
            component_meta.get("model"), model_metadata.language, warn=False
        )
>>>>>>> 74ce5592

        return cls.name + "-" + spacy_model_name

    @staticmethod
    def _check_model_fallback(
        spacy_model_name: Union[str, None], language_name: str, warn: bool = False
    ):
        """This method checks if the `spacy_model_name` is missing.

        If it is missing, we will attempt a fallback. This feature is a measure
        to support spaCy 3.0 without breaking on users. In the future
        spaCy will no longer support `spacy link`.
        """
        if not spacy_model_name:
            fallback_mapping = {
                "zh": "zh_core_web_md",
                "da": "da_core_news_md",
                "nl": "nl_core_news_md",
                "en": "en_core_web_md",
                "fr": "fr_core_news_md",
                "de": "de_core_news_sm",
                "el": "el_core_news_md",
                "it": "it_core_news_md",
                "ja": "ja_core_news_md",
                "lt": "lt_core_news_md",
                "mk": "mk_core_news_md",
                "nb": "nb_core_news_md",
                "pl": "pl_core_news_md",
                "pt": "pt_core_news_md",
                "ro": "ro_core_news_md",
                "ru": "ru_core_news_md",
                "es": "es_core_news_md",
            }
            if language_name not in fallback_mapping.keys():
                raise InvalidModelError(
                    f"There is no fallback model for language '{language_name}'. "
                    f"Please add a `model` property to `SpacyNLP` manually to prevent this. "
                    f"More informaton can be found on {DOCS_URL_COMPONENTS}#spacynlp"
                )

            spacy_model_name = fallback_mapping[language_name]
            if warn:
                message = (
                    f"SpaCy model is not properly configured! Please add a `model` property to `SpacyNLP`. "
                    f"Will use '{spacy_model_name}' as a fallback spaCy model. "
                    f"This fallback will be deprecated in Rasa 3.0"
                )
                rasa.shared.utils.io.raise_deprecation_warning(
                    message=message, docs=f"{DOCS_URL_COMPONENTS}#spacynlp"
                )
        return spacy_model_name

    def provide_context(self) -> Dict[Text, Any]:
<<<<<<< HEAD
        """Initialize this component for a new pipeline.

        See parent class for more information.
        """
        return {"spacy_nlp": self.nlp}

    def _doc_for_text(self, text: Text) -> "Doc":
        return self.nlp(self._preprocess_text(text))

    def _preprocess_text(self, text: Optional[Text]) -> Text:
=======
        """Creates a context dictionary from spaCy nlp object."""
        return {"spacy_nlp": self.nlp}

    def doc_for_text(self, text: Text) -> "Doc":
        """Makes a spaCy doc object from a string of text."""
        return self.nlp(self.preprocess_text(text))

    def preprocess_text(self, text: Optional[Text]) -> Text:
        """Processes the text before it is handled by spaCy."""
>>>>>>> 74ce5592
        if text is None:
            # converted to empty string so that it can still be passed to spacy.
            # Another option could be to neglect tokenization of the attribute of
            # this example, but since we are processing in batch mode, it would
            # get complex to collect all processed and neglected examples.
            text = ""
        if self.component_config.get("case_sensitive"):
            return text
        else:
            return text.lower()

    def _get_text(self, example: Message, attribute: Text) -> Text:
        return self._preprocess_text(example.get(attribute))

    @staticmethod
    def _merge_content_lists(
        indexed_training_samples: List[Tuple[int, Text]],
        doc_lists: List[Tuple[int, "Doc"]],
    ) -> List[Tuple[int, "Doc"]]:
        """Merge lists with processed Docs back into their original order."""
        dct = dict(indexed_training_samples)
        dct.update(dict(doc_lists))
        return sorted(dct.items())

    @staticmethod
    def _filter_training_samples_by_content(
        indexed_training_samples: List[Tuple[int, Text]]
    ) -> Tuple[List[Tuple[int, Text]], List[Tuple[int, Text]]]:
        """Separates empty training samples from content bearing ones."""
        docs_to_pipe = list(
            filter(
                lambda training_sample: training_sample[1] != "",
                indexed_training_samples,
            )
        )
        empty_docs = list(
            filter(
                lambda training_sample: training_sample[1] == "",
                indexed_training_samples,
            )
        )
        return docs_to_pipe, empty_docs

    def _process_content_bearing_samples(
        self, samples_to_pipe: List[Tuple[int, Text]]
    ) -> List[Tuple[int, "Doc"]]:
        """Sends content bearing training samples to spaCy's pipe."""
        docs = [
            (to_pipe_sample[0], doc)
            for to_pipe_sample, doc in zip(
                samples_to_pipe,
                [
                    doc
                    for doc in self.nlp.pipe(
                        [txt for _, txt in samples_to_pipe], batch_size=50
                    )
                ],
            )
        ]
        return docs

    def _process_non_content_bearing_samples(
        self, empty_samples: List[Tuple[int, Text]]
    ) -> List[Tuple[int, "Doc"]]:
        """Creates empty Doc-objects from zero-lengthed training samples strings."""
        from spacy.tokens import Doc

        n_docs = [
            (empty_sample[0], doc)
            for empty_sample, doc in zip(
                empty_samples, [Doc(self.nlp.vocab) for doc in empty_samples]
            )
        ]
        return n_docs

    def _docs_for_training_examples(
        self, training_examples: List[Message]
    ) -> Dict[Text, List[Any]]:
        attribute_docs = {}
        for attribute in DENSE_FEATURIZABLE_ATTRIBUTES:
            texts = [self._get_text(e, attribute) for e in training_examples]
            # Index and freeze indices of the training samples for preserving the order
            # after processing the data.
            indexed_training_samples = [(idx, text) for idx, text in enumerate(texts)]

            samples_to_pipe, empty_samples = self._filter_training_samples_by_content(
                indexed_training_samples
            )

            content_bearing_docs = self._process_content_bearing_samples(
                samples_to_pipe
            )

            non_content_bearing_docs = self._process_non_content_bearing_samples(
                empty_samples
            )

            attribute_document_list = self._merge_content_lists(
                indexed_training_samples,
                content_bearing_docs + non_content_bearing_docs,
            )

            # Since we only need the training samples strings,
            # we create a list to get them out of the tuple.
            attribute_docs[attribute] = [doc for _, doc in attribute_document_list]
        return attribute_docs

    def train(
        self,
        training_data: TrainingDataFull,
        config: Optional[RasaNLUModelConfig] = None,
        **kwargs: Any,
    ) -> None:
        """Train this component on the given chunk.

        See parent class for more information.
        """
        attribute_docs = self._docs_for_training_examples(
            training_data.training_examples
        )
        for attribute in DENSE_FEATURIZABLE_ATTRIBUTES:
            for idx, example in enumerate(training_data.training_examples):
                example_attribute_doc = attribute_docs[attribute][idx]
                if len(example_attribute_doc):
                    # If length is 0, that means the initial text feature
                    # was None and was replaced by ''
                    # in preprocess method
                    example.set(SPACY_DOCS[attribute], example_attribute_doc)

    def process(self, message: Message, **kwargs: Any) -> None:
        """Process an incoming message. See parent class for more information."""
        for attribute in DENSE_FEATURIZABLE_ATTRIBUTES:
            if message.get(attribute):
                message.set(
                    SPACY_DOCS[attribute], self._doc_for_text(message.get(attribute))
                )

    @classmethod
    def load(
        cls,
        meta: Dict[Text, Any],
        model_dir: Text = None,
        model_metadata: "Metadata" = None,
        cached_component: Optional["SpacyNLP"] = None,
        **kwargs: Any,
    ) -> "SpacyNLP":

        if cached_component:
            return cached_component

        model_name = cls._check_model_fallback(
            meta.get("model"), model_metadata.language, warn=True
        )

        nlp = cls._load_model(model_name)
        cls._ensure_proper_language_model(nlp)
        return cls(meta, nlp)

    @staticmethod
    def _ensure_proper_language_model(nlp: Optional["Language"]) -> None:
        """Checks if the spacy language model is properly loaded.

        Raises an exception if the model is invalid.
        """
        if nlp is None:
            raise Exception(
                "Failed to load spacy language model. "
                "Loading the model returned 'None'."
            )
        if nlp.path is None:
            # Spacy sets the path to `None` if
            # it did not load the model from disk.
            # In this case `nlp` is an unusable stub.
            raise Exception(
                f"Failed to load spacy language model for "
                f"lang '{nlp.lang}'. Make sure you have downloaded the "
                f"correct model (https://spacy.io/docs/usage/)."
                ""
            )<|MERGE_RESOLUTION|>--- conflicted
+++ resolved
@@ -5,18 +5,11 @@
 import rasa.shared.utils.io
 import rasa.utils.train_utils
 from rasa.nlu.components import Component
-<<<<<<< HEAD
-from rasa.shared.nlu.training_data.training_data import TrainingDataFull
-from rasa.nlu.config import RasaNLUModelConfig
-import rasa.utils.train_utils
-from rasa.shared.nlu.training_data.message import Message
-=======
 from rasa.nlu.model import InvalidModelError
 from rasa.nlu.config import RasaNLUModelConfig
 from rasa.shared.nlu.training_data.message import Message
-from rasa.shared.nlu.training_data.training_data import TrainingData
+from rasa.shared.nlu.training_data.training_data import TrainingDataFull
 from rasa.shared.constants import DOCS_URL_COMPONENTS
->>>>>>> 74ce5592
 from rasa.nlu.constants import SPACY_DOCS, DENSE_FEATURIZABLE_ATTRIBUTES
 from rasa.shared.core.domain import Domain
 
@@ -25,15 +18,11 @@
 if typing.TYPE_CHECKING:
     from spacy.language import Language
     from spacy.tokens.doc import Doc
-    from rasa.nlu.model import Metadata, InvalidModelError
+    from rasa.nlu.model import Metadata
 
 
 class SpacyNLP(Component):
-<<<<<<< HEAD
-    """Component that loads the SpaCy language model."""
-=======
     """The core component that links spaCy to related components in the pipeline."""
->>>>>>> 74ce5592
 
     defaults = {
         # name of the language model to load
@@ -63,8 +52,8 @@
         except OSError:
             raise InvalidModelError(
                 f"Please confirm that {spacy_model_name} is an available spaCy model. "
-                f"You need to download one upfront. For example:\npython -m spacy download "
-                f"en_core_web_md\n"
+                f"You need to download one upfront. "
+                f"For example:\npython -m spacy download en_core_web_md\n"
                 f"More informaton can be found on {DOCS_URL_COMPONENTS}#spacynlp"
             )
 
@@ -91,18 +80,9 @@
             cls.defaults, component_config
         )
 
-<<<<<<< HEAD
-        spacy_model_name = component_config.get("model")
-
-        # if no model is specified, we fall back to the language string
-        if not spacy_model_name:
-            spacy_model_name = model_config.language
-            component_config["model"] = model_config.language
-=======
         spacy_model_name = cls._check_model_fallback(
-            component_config.get("model"), config.language, warn=True
-        )
->>>>>>> 74ce5592
+            component_config.get("model"), model_config.language, warn=True
+        )
 
         logger.info(f"Trying to load spacy model with name '{spacy_model_name}'")
 
@@ -115,17 +95,10 @@
     def cache_key(
         cls, component_meta: Dict[Text, Any], model_metadata: "Metadata"
     ) -> Optional[Text]:
-<<<<<<< HEAD
         """This key is used to cache components."""
-        # Fallback, use the language name, e.g. "en",
-        # as the model name if no explicit name is defined
-        spacy_model_name = component_meta.get("model", model_metadata.language)
-=======
-
         spacy_model_name = cls._check_model_fallback(
             component_meta.get("model"), model_metadata.language, warn=False
         )
->>>>>>> 74ce5592
 
         return cls.name + "-" + spacy_model_name
 
@@ -179,28 +152,15 @@
         return spacy_model_name
 
     def provide_context(self) -> Dict[Text, Any]:
-<<<<<<< HEAD
-        """Initialize this component for a new pipeline.
-
-        See parent class for more information.
-        """
-        return {"spacy_nlp": self.nlp}
-
-    def _doc_for_text(self, text: Text) -> "Doc":
-        return self.nlp(self._preprocess_text(text))
-
-    def _preprocess_text(self, text: Optional[Text]) -> Text:
-=======
         """Creates a context dictionary from spaCy nlp object."""
         return {"spacy_nlp": self.nlp}
 
-    def doc_for_text(self, text: Text) -> "Doc":
+    def _doc_for_text(self, text: Text) -> "Doc":
         """Makes a spaCy doc object from a string of text."""
-        return self.nlp(self.preprocess_text(text))
-
-    def preprocess_text(self, text: Optional[Text]) -> Text:
+        return self.nlp(self._preprocess_text(text))
+
+    def _preprocess_text(self, text: Optional[Text]) -> Text:
         """Processes the text before it is handled by spaCy."""
->>>>>>> 74ce5592
         if text is None:
             # converted to empty string so that it can still be passed to spacy.
             # Another option could be to neglect tokenization of the attribute of
