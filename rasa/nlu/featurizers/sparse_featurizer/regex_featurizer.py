import logging
import os
import re
from typing import Any, Dict, List, Optional, Text, Union, Type, Tuple

import numpy as np
import scipy.sparse

import rasa.shared.utils.io
import rasa.utils.io
import rasa.nlu.utils.pattern_utils as pattern_utils
from rasa.nlu import utils
from rasa.nlu.components import Component
from rasa.nlu.config import RasaNLUModelConfig
from rasa.nlu.constants import TOKENS_NAMES, FEATURIZER_CLASS_ALIAS
from rasa.shared.nlu.constants import (
    TEXT,
<<<<<<< HEAD
    RESPONSE,
=======
    ACTION_TEXT,
    TOKENS_NAMES,
>>>>>>> 12db4e15
    FEATURE_TYPE_SENTENCE,
    FEATURE_TYPE_SEQUENCE,
)
from rasa.nlu.featurizers.featurizer import SparseFeaturizer
<<<<<<< HEAD
from rasa.shared.nlu.training_data.features import Features
=======
from rasa.utils.features import Features
>>>>>>> 12db4e15
from rasa.nlu.model import Metadata
from rasa.nlu.tokenizers.tokenizer import Tokenizer
from rasa.shared.nlu.training_data.training_data import TrainingData
from rasa.shared.nlu.training_data.message import Message

logger = logging.getLogger(__name__)


class RegexFeaturizer(SparseFeaturizer):
    @classmethod
    def required_components(cls) -> List[Type[Component]]:
        return [Tokenizer]

    defaults = {
        # text will be processed with case sensitive as default
        "case_sensitive": True,
        # use lookup tables to generate features
        "use_lookup_tables": True,
        # use regexes to generate features
        "use_regexes": True,
    }

    def __init__(
        self,
        component_config: Optional[Dict[Text, Any]] = None,
        known_patterns: Optional[List[Dict[Text, Text]]] = None,
    ) -> None:

        super().__init__(component_config)

        self.known_patterns = known_patterns if known_patterns else []
        self.case_sensitive = self.component_config["case_sensitive"]

    def train(
        self,
        training_data: TrainingData,
        config: Optional[RasaNLUModelConfig] = None,
        **kwargs: Any,
    ) -> None:

        self.known_patterns = pattern_utils.extract_patterns(
            training_data,
            use_lookup_tables=self.component_config["use_lookup_tables"],
            use_regexes=self.component_config["use_regexes"],
        )

        for example in training_data.training_examples:
            for attribute in [TEXT, RESPONSE, ACTION_TEXT]:
                self._text_features_with_regex(example, attribute)

    def process(self, message: Message, **kwargs: Any) -> None:
        self._text_features_with_regex(message, TEXT)

    def _text_features_with_regex(self, message: Message, attribute: Text) -> None:
        if self.known_patterns:
            sequence_features, sentence_features = self._features_for_patterns(
                message, attribute
            )

            if sequence_features is not None:
                final_sequence_features = Features(
                    sequence_features,
                    FEATURE_TYPE_SEQUENCE,
                    attribute,
                    self.component_config[FEATURIZER_CLASS_ALIAS],
                )
                message.add_features(final_sequence_features)

            if sentence_features is not None:
                final_sentence_features = Features(
                    sentence_features,
                    FEATURE_TYPE_SENTENCE,
                    attribute,
                    self.component_config[FEATURIZER_CLASS_ALIAS],
                )
                message.add_features(final_sentence_features)

    def _features_for_patterns(
        self, message: Message, attribute: Text
    ) -> Tuple[Optional[scipy.sparse.coo_matrix], Optional[scipy.sparse.coo_matrix]]:
        """Checks which known patterns match the message.
        Given a sentence, returns a vector of {1,0} values indicating which
        regexes did match. Furthermore, if the
        message is tokenized, the function will mark all tokens with a dict
        relating the name of the regex to whether it was matched."""

        # Attribute not set (e.g. response not present)
        if not message.get(attribute):
            return None, None

        tokens = message.get(TOKENS_NAMES[attribute], [])

        if not tokens:
            # nothing to featurize
            return None, None

        flags = 0  # default flag
        if not self.case_sensitive:
            flags = re.IGNORECASE

        sequence_length = len(tokens)

        sequence_features = np.zeros([sequence_length, len(self.known_patterns)])
        sentence_features = np.zeros([1, len(self.known_patterns)])

        for pattern_index, pattern in enumerate(self.known_patterns):
            matches = re.finditer(pattern["pattern"], message.get(TEXT), flags=flags)
            matches = list(matches)

            for token_index, t in enumerate(tokens):
                patterns = t.get("pattern", default={})
                patterns[pattern["name"]] = False

                for match in matches:
                    if t.start < match.end() and t.end > match.start():
                        patterns[pattern["name"]] = True
                        sequence_features[token_index][pattern_index] = 1.0
                        if attribute in [RESPONSE, TEXT]:
                            # sentence vector should contain all patterns
                            sentence_features[0][pattern_index] = 1.0

                t.set("pattern", patterns)

        return (
            scipy.sparse.coo_matrix(sequence_features),
            scipy.sparse.coo_matrix(sentence_features),
        )

    @classmethod
    def load(
        cls,
        meta: Dict[Text, Any],
        model_dir: Optional[Text] = None,
        model_metadata: Optional[Metadata] = None,
        cached_component: Optional["RegexFeaturizer"] = None,
        **kwargs: Any,
    ) -> "RegexFeaturizer":

        file_name = meta.get("file")
        regex_file = os.path.join(model_dir, file_name)

        if os.path.exists(regex_file):
            known_patterns = rasa.shared.utils.io.read_json_file(regex_file)
            return RegexFeaturizer(meta, known_patterns=known_patterns)
        else:
            return RegexFeaturizer(meta)

    def persist(self, file_name: Text, model_dir: Text) -> Optional[Dict[Text, Any]]:
        """Persist this model into the passed directory.
        Return the metadata necessary to load the model again."""
        file_name = file_name + ".pkl"
        regex_file = os.path.join(model_dir, file_name)
        utils.write_json_to_file(regex_file, self.known_patterns, indent=4)

        return {"file": file_name}<|MERGE_RESOLUTION|>--- conflicted
+++ resolved
@@ -1,7 +1,7 @@
 import logging
 import os
 import re
-from typing import Any, Dict, List, Optional, Text, Union, Type, Tuple
+from typing import Any, Dict, List, Optional, Text, Type, Tuple
 
 import numpy as np
 import scipy.sparse
@@ -15,21 +15,13 @@
 from rasa.nlu.constants import TOKENS_NAMES, FEATURIZER_CLASS_ALIAS
 from rasa.shared.nlu.constants import (
     TEXT,
-<<<<<<< HEAD
     RESPONSE,
-=======
-    ACTION_TEXT,
-    TOKENS_NAMES,
->>>>>>> 12db4e15
     FEATURE_TYPE_SENTENCE,
     FEATURE_TYPE_SEQUENCE,
+    ACTION_TEXT,
 )
 from rasa.nlu.featurizers.featurizer import SparseFeaturizer
-<<<<<<< HEAD
 from rasa.shared.nlu.training_data.features import Features
-=======
-from rasa.utils.features import Features
->>>>>>> 12db4e15
 from rasa.nlu.model import Metadata
 from rasa.nlu.tokenizers.tokenizer import Tokenizer
 from rasa.shared.nlu.training_data.training_data import TrainingData
