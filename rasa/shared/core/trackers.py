import copy
import logging
import os
import time
from collections import deque
from enum import Enum
from typing import (
    Dict,
    Text,
    Any,
    Optional,
    Iterator,
    Generator,
    Type,
    List,
    Deque,
    Iterable,
    Union,
    FrozenSet,
    Tuple,
    TYPE_CHECKING,
)

import rasa.shared.utils.io
from rasa.shared.constants import DEFAULT_SENDER_ID
from rasa.shared.nlu.constants import (
    ENTITY_ATTRIBUTE_VALUE,
    ENTITY_ATTRIBUTE_TYPE,
    ENTITY_ATTRIBUTE_GROUP,
    ENTITY_ATTRIBUTE_ROLE,
    ACTION_TEXT,
    ACTION_NAME,
    ENTITIES,
)
from rasa.shared.core import events
from rasa.shared.core.constants import (
    ACTION_LISTEN_NAME,
    LOOP_NAME,
    SHOULD_NOT_BE_SET,
    PREVIOUS_ACTION,
    ACTIVE_LOOP,
    LOOP_REJECTED,
    TRIGGER_MESSAGE,
    LOOP_INTERRUPTED,
    ACTION_SESSION_START_NAME,
    FOLLOWUP_ACTION,
)
from rasa.shared.core.conversation import Dialogue
from rasa.shared.core.events import (
    UserUttered,
    ActionExecuted,
    Event,
    SlotSet,
    Restarted,
    ActionReverted,
    UserUtteranceReverted,
    BotUttered,
    ActiveLoop,
    SessionStarted,
    ActionExecutionRejected,
<<<<<<< HEAD
    DefinePrevUserUtteredFeaturization,
=======
    EntitiesAdded,
>>>>>>> 395f768d
)
from rasa.shared.core.domain import Domain, State
from rasa.shared.core.slots import Slot

if TYPE_CHECKING:
    from rasa.shared.core.training_data.structures import Story
    from rasa.shared.core.training_data.story_writer.story_writer import StoryWriter


logger = logging.getLogger(__name__)

# same as State but with Dict[...] substituted with FrozenSet[Tuple[...]]
FrozenState = FrozenSet[Tuple[Text, FrozenSet[Tuple[Text, Tuple[Union[float, Text]]]]]]


class EventVerbosity(Enum):
    """Filter on which events to include in tracker dumps."""

    # no events will be included
    NONE = 1

    # all events, that contribute to the trackers state are included
    # these are all you need to reconstruct the tracker state
    APPLIED = 2

    # include even more events, in this case everything that comes
    # after the most recent restart event. this will also include
    # utterances that got reverted and actions that got undone.
    AFTER_RESTART = 3

    # include every logged event
    ALL = 4


class AnySlotDict(dict):
    """A slot dictionary that pretends every slot exists, by creating slots on demand.

    This only uses the generic slot type! This means certain functionality wont work,
    e.g. properly featurizing the slot."""

    def __missing__(self, key) -> Slot:
        value = self[key] = Slot(key)
        return value

    def __contains__(self, key) -> bool:
        return True


class DialogueStateTracker:
    """Maintains the state of a conversation.

    The field max_event_history will only give you these last events,
    it can be set in the tracker_store"""

    @classmethod
    def from_dict(
        cls,
        sender_id: Text,
        events_as_dict: List[Dict[Text, Any]],
        slots: Optional[List[Slot]] = None,
        max_event_history: Optional[int] = None,
    ) -> "DialogueStateTracker":
        """Create a tracker from dump.

        The dump should be an array of dumped events. When restoring
        the tracker, these events will be replayed to recreate the state."""
        evts = events.deserialise_events(events_as_dict)

        return cls.from_events(sender_id, evts, slots, max_event_history)

    @classmethod
    def from_events(
        cls,
        sender_id: Text,
        evts: List[Event],
        slots: Optional[Iterable[Slot]] = None,
        max_event_history: Optional[int] = None,
        sender_source: Optional[Text] = None,
        domain: Optional[Domain] = None,
    ) -> "DialogueStateTracker":
        """Creates tracker from existing events.

        Args:
            sender_id: The ID of the conversation.
            evts: Existing events which should be applied to the new tracker.
            slots: Slots which can be set.
            max_event_history: Maximum number of events which should be stored.
            sender_source: File source of the messages.
            domain: The current model domain.

        Returns:
            Instantiated tracker with its state updated according to the given
            events.
        """
        tracker = cls(sender_id, slots, max_event_history, sender_source)

        for e in evts:
            tracker.update(e, domain)

        return tracker

    def __init__(
        self,
        sender_id: Text,
        slots: Optional[Iterable[Slot]],
        max_event_history: Optional[int] = None,
        sender_source: Optional[Text] = None,
        is_rule_tracker: bool = False,
    ) -> None:
        """Initialize the tracker.

        A set of events can be stored externally, and we will run through all
        of them to get the current state. The tracker will represent all the
        information we captured while processing messages of the dialogue."""

        # maximum number of events to store
        self._max_event_history = max_event_history
        # list of previously seen events
        self.events = self._create_events([])
        # id of the source of the messages
        self.sender_id = sender_id
        # slots that can be filled in this domain
        if slots is not None:
            self.slots = {slot.name: copy.copy(slot) for slot in slots}
        else:
            self.slots = AnySlotDict()
        # file source of the messages
        self.sender_source = sender_source
        # whether the tracker belongs to a rule-based data
        self.is_rule_tracker = is_rule_tracker

        ###
        # current state of the tracker - MUST be re-creatable by processing
        # all the events. This only defines the attributes, values are set in
        # `reset()`
        ###
        # if tracker is paused, no actions should be taken
        self._paused = False
        # A deterministically scheduled action to be executed next
        self.followup_action = ACTION_LISTEN_NAME
        self.latest_action = None
        # Stores the most recent message sent by the user
        self.latest_message = None
        self.latest_bot_utterance = None
        self._reset()
        self.active_loop: Dict[Text, Union[Text, bool, Dict, None]] = {}

    ###
    # Public tracker interface
    ###
    def current_state(
        self, event_verbosity: EventVerbosity = EventVerbosity.NONE
    ) -> Dict[Text, Any]:
        """Returns the current tracker state as an object."""
        _events = self._events_for_verbosity(event_verbosity)
        if _events:
            _events = [e.as_dict() for e in _events]
        latest_event_time = None
        if len(self.events) > 0:
            latest_event_time = self.events[-1].timestamp

        return {
            "sender_id": self.sender_id,
            "slots": self.current_slot_values(),
            "latest_message": self._latest_message_data(),
            "latest_event_time": latest_event_time,
            FOLLOWUP_ACTION: self.followup_action,
            "paused": self.is_paused(),
            "events": _events,
            "latest_input_channel": self.get_latest_input_channel(),
            ACTIVE_LOOP: self.active_loop,
            "latest_action": self.latest_action,
            "latest_action_name": self.latest_action_name,
        }

    def _events_for_verbosity(
        self, event_verbosity: EventVerbosity
    ) -> Optional[List[Event]]:
        if event_verbosity == EventVerbosity.ALL:
            return list(self.events)
        if event_verbosity == EventVerbosity.AFTER_RESTART:
            return self.events_after_latest_restart()
        if event_verbosity == EventVerbosity.APPLIED:
            return self.applied_events()

        return None

    def _latest_message_data(self) -> Dict[Text, Any]:
        parse_data_with_nlu_state = self.latest_message.parse_data.copy()
        # Combine entities predicted by NLU with entities predicted by policies so that
        # users can access them together via `latest_message` (e.g. in custom actions)
        parse_data_with_nlu_state["entities"] = self.latest_message.entities

        return parse_data_with_nlu_state

    @staticmethod
    def freeze_current_state(state: State) -> FrozenState:
<<<<<<< HEAD
=======
        """Convert State dict into a hashable format FrozenState.

        Args:
            state: The state which should be converted

        Return:
            hashable form of the state of type `FrozenState`
        """
>>>>>>> 395f768d
        return frozenset(
            {
                key: frozenset(values.items())
                if isinstance(values, Dict)
                else frozenset(values)
                for key, values in state.items()
            }.items()
        )

    def past_states(self, domain: Domain) -> List[State]:
        """Generate the past states of this tracker based on the history.

        Args:
            domain: a :class:`rasa.shared.core.domain.Domain`

        Returns:
            a list of states
        """
        return domain.states_for_tracker_history(self)

    def change_loop_to(self, loop_name: Optional[Text]) -> None:
        """Set the currently active loop.

        Args:
            loop_name: The name of loop which should be marked as active.
        """
        if loop_name is not None:
            self.active_loop = {
                LOOP_NAME: loop_name,
                LOOP_INTERRUPTED: False,
                LOOP_REJECTED: False,
                TRIGGER_MESSAGE: self.latest_message.parse_data,
            }
        else:
            self.active_loop = {}

    def change_form_to(self, form_name: Text) -> None:
        rasa.shared.utils.io.raise_warning(
            "`change_form_to` is deprecated and will be removed "
            "in future versions. Please use `change_loop_to` "
            "instead.",
            category=DeprecationWarning,
        )
        self.change_loop_to(form_name)

    def interrupt_loop(self, is_interrupted: bool) -> None:
        """Interrupt loop and mark that we entered an unhappy path in the conversation.
        Args:
            is_interrupted: `True` if the loop was run after an unhappy path.
        """
        self.active_loop[LOOP_INTERRUPTED] = is_interrupted

    def set_form_validation(self, validate: bool) -> None:
        rasa.shared.utils.io.raise_warning(
            "`set_form_validation` is deprecated and will be removed "
            "in future versions. Please use `interrupt_loop` "
            "instead.",
            category=DeprecationWarning,
        )
        # `validate = True` means `is_interrupted = False`
        self.interrupt_loop(not validate)

    def reject_action(self, action_name: Text) -> None:
        """Notify active loop that it was rejected"""
        if action_name == self.active_loop_name:
            self.active_loop[LOOP_REJECTED] = True

    def set_latest_action(self, action: Dict[Text, Text]) -> None:
        """Sets latest action name or text.

        Resets loop validation and rejection parameters.

        Args:
            action: Serialized action event.
        """
        self.latest_action = action
        if self.active_loop_name:
            # reset form validation if some loop is active
            self.active_loop[LOOP_INTERRUPTED] = False

        if action.get(ACTION_NAME) == self.active_loop_name:
            # reset loop rejection if it was predicted again
            self.active_loop[LOOP_REJECTED] = False

    def current_slot_values(self) -> Dict[Text, Any]:
        """Return the currently set values of the slots"""
        return {key: slot.value for key, slot in self.slots.items()}

    def get_slot(self, key: Text) -> Optional[Any]:
        """Retrieves the value of a slot."""

        if key in self.slots:
            return self.slots[key].value
        else:
            logger.info(f"Tried to access non existent slot '{key}'")
            return None

    def get_latest_entity_values(
        self,
        entity_type: Text,
        entity_role: Optional[Text] = None,
        entity_group: Optional[Text] = None,
    ) -> Iterator[Text]:
        """Get entity values found for the passed entity type and optional role and
        group in latest message.

        If you are only interested in the first entity of a given type use
        `next(tracker.get_latest_entity_values("my_entity_name"), None)`.
        If no entity is found `None` is the default result.

        Args:
            entity_type: the entity type of interest
            entity_role: optional entity role of interest
            entity_group: optional entity group of interest

        Returns:
            Entity values.
        """

        return (
            x.get(ENTITY_ATTRIBUTE_VALUE)
            for x in self.latest_message.entities
            if x.get(ENTITY_ATTRIBUTE_TYPE) == entity_type
            and x.get(ENTITY_ATTRIBUTE_GROUP) == entity_group
            and x.get(ENTITY_ATTRIBUTE_ROLE) == entity_role
        )

    def get_latest_input_channel(self) -> Optional[Text]:
        """Get the name of the input_channel of the latest UserUttered event"""

        for e in reversed(self.events):
            if isinstance(e, UserUttered):
                return e.input_channel
        return None

    def is_paused(self) -> bool:
        """State whether the tracker is currently paused."""
        return self._paused

    def idx_after_latest_restart(self) -> int:
        """Return the idx of the most recent restart in the list of events.

        If the conversation has not been restarted, ``0`` is returned."""

        for i, event in enumerate(reversed(self.events)):
            if isinstance(event, Restarted):
                return len(self.events) - i

        return 0

    def events_after_latest_restart(self) -> List[Event]:
        """Return a list of events after the most recent restart."""
        return list(self.events)[self.idx_after_latest_restart() :]

    def init_copy(self) -> "DialogueStateTracker":
        """Creates a new state tracker with the same initial values."""
        return DialogueStateTracker(
            self.sender_id or DEFAULT_SENDER_ID,
            self.slots.values(),
            self._max_event_history,
            is_rule_tracker=self.is_rule_tracker,
        )

    def generate_all_prior_trackers(
        self,
    ) -> Generator["DialogueStateTracker", None, None]:
        """Returns a generator of the previous trackers of this tracker.

        The resulting array is representing the trackers before each action."""

        tracker = self.init_copy()

        for event in self.applied_events():

            if isinstance(event, ActionExecuted):
                yield tracker

            tracker.update(event)

        yield tracker

    def applied_events(self) -> List[Event]:
        """Returns all actions that should be applied - w/o reverted events.

        Returns:
            The events applied to the tracker.
        """
        loop_names = [
            event.name
            for event in self.events
            if isinstance(event, ActiveLoop) and event.name
        ]
        # we'll need to slice events, so convert the deque into a list
        events_as_list = list(self.events)

        applied_events = []

        for i, event in enumerate(self.events):
            if isinstance(event, (Restarted, SessionStarted)):
                applied_events = []
            elif isinstance(event, ActionReverted):
                self._undo_till_previous(ActionExecuted, applied_events)
            elif isinstance(event, UserUtteranceReverted):
                # Seeing a user uttered event automatically implies there was
                # a listen event right before it, so we'll first rewind the
                # user utterance, then get the action right before it (also removes
                # the `action_listen` action right before it).
                self._undo_till_previous(UserUttered, applied_events)
                self._undo_till_previous(ActionExecuted, applied_events)
            elif (
                isinstance(event, ActionExecuted)
                and event.action_name in loop_names
                and not self._first_loop_execution_or_unhappy_path(
                    event.action_name, applied_events
                )
            ):
                self._undo_till_previous_loop_execution(
                    event.action_name, applied_events
                )
            elif isinstance(event, UserUttered):
                # update event's featurization based on the future event
                use_text_for_featurization = self._define_user_featurization(
                    events_as_list[i + 1 :]
                )
                if event.use_text_for_featurization is None:
                    event.use_text_for_featurization = use_text_for_featurization

                applied_events.append(event)
            else:
                applied_events.append(event)

        return applied_events

    @staticmethod
    def _define_user_featurization(future_events: List[Event]) -> bool:
        for future_event in future_events:
            if isinstance(future_event, ActionExecuted):
                # use intent by default
                return False
            elif isinstance(future_event, DefinePrevUserUtteredFeaturization):
                return future_event.use_text_for_featurization

    @staticmethod
    def _undo_till_previous(event_type: Type[Event], done_events: List[Event]) -> None:
        """Removes events from `done_events`.

        Removes events from `done_events` until the first occurrence `event_type`
        is found which is also removed.
        """
        # list gets modified - hence we need to copy events!
        for e in reversed(done_events[:]):
            del done_events[-1]
            if isinstance(e, event_type):
                break

    def _first_loop_execution_or_unhappy_path(
        self, loop_action_name: Text, applied_events: List[Event]
    ) -> bool:
        next_action: Optional[Text] = None

        for event in reversed(applied_events):
            # Stop looking for a previous loop execution if there is a loop deactivation
            # event because it means that the current loop is running for the first
            # time and previous loop events belong to different loops.
            if isinstance(event, ActiveLoop) and event.name is None:
                return True

            if self._is_within_unhappy_path(loop_action_name, event, next_action):
                return True

            if isinstance(event, ActionExecuted):
                # We found a previous execution of the loop and we are not within an
                # unhappy path.
                if event.action_name == loop_action_name:
                    return False

                # Remember the action as we need that to check whether we might be
                # within an unhappy path.
                next_action = event.action_name

        return True

    @staticmethod
    def _is_within_unhappy_path(
        loop_action_name: Text, event: Event, next_action_in_the_future: Optional[Text]
    ) -> bool:
        # When actual users are talking to the action has to return an
        # `ActionExecutionRejected` in order to enter an unhappy path.
        loop_was_rejected_previously = (
            isinstance(event, ActionExecutionRejected)
            and event.action_name == loop_action_name
        )
        # During the policy training there are no `ActionExecutionRejected` events
        # which let us see whether we are within an unhappy path. Hence, we check if a
        # different action was executed instead of the loop after last user utterance.
        other_action_after_latest_user_utterance = (
            isinstance(event, UserUttered)
            and next_action_in_the_future is not None
            and next_action_in_the_future != loop_action_name
        )

        return loop_was_rejected_previously or other_action_after_latest_user_utterance

    @staticmethod
    def _undo_till_previous_loop_execution(
        loop_action_name: Text, done_events: List[Event]
    ) -> None:
        offset = 0
        for e in reversed(done_events[:]):
            if isinstance(e, ActionExecuted) and e.action_name == loop_action_name:
                break

            if isinstance(e, (ActionExecuted, UserUttered)):
                del done_events[-1 - offset]
            else:
                # Remember events which aren't unfeaturized to get the index right
                offset += 1

    def replay_events(self) -> None:
        """Update the tracker based on a list of events."""

        applied_events = self.applied_events()
        for event in applied_events:
            event.apply_to(self)

    def recreate_from_dialogue(self, dialogue: Dialogue) -> None:
        """Use a serialised `Dialogue` to update the trackers state.

        This uses the state as is persisted in a ``TrackerStore``. If the
        tracker is blank before calling this method, the final state will be
        identical to the tracker from which the dialogue was created."""

        if not isinstance(dialogue, Dialogue):
            raise ValueError(
                f"story {dialogue} is not of type Dialogue. "
                f"Have you deserialized it?"
            )

        self._reset()
        self.events.extend(dialogue.events)
        self.replay_events()

    def copy(self) -> "DialogueStateTracker":
        """Creates a duplicate of this tracker"""
        return self.travel_back_in_time(float("inf"))

    def travel_back_in_time(self, target_time: float) -> "DialogueStateTracker":
        """Creates a new tracker with a state at a specific timestamp.

        A new tracker will be created and all events previous to the
        passed time stamp will be replayed. Events that occur exactly
        at the target time will be included."""

        tracker = self.init_copy()

        for event in self.events:
            if event.timestamp <= target_time:
                tracker.update(event)
            else:
                break

        return tracker  # yields the final state

    def as_dialogue(self) -> Dialogue:
        """Return a ``Dialogue`` object containing all of the turns.

        This can be serialised and later used to recover the state
        of this tracker exactly."""

        return Dialogue(self.sender_id, list(self.events))

    def update(self, event: Event, domain: Optional[Domain] = None) -> None:
        """Modify the state of the tracker according to an ``Event``. """
        if not isinstance(event, Event):  # pragma: no cover
            raise ValueError("event to log must be an instance of a subclass of Event.")

        self.events.append(event)
        event.apply_to(self)

        if domain and isinstance(event, (UserUttered, EntitiesAdded)):
            if isinstance(event, UserUttered):
                # Rather get entities from `parse_data` as
                # `DefinePrevUserUtteredEntities` might have already affected the
                # `UserUttered.entities` attribute (this might e.g. happen when the
                # `InMemoryTrackerStore` is used).
                entities = event.parse_data[ENTITIES]
            else:
                entities = event.entities

            for e in domain.slots_for_entities(entities):
                self.update(e)

    def update_with_events(
        self,
        new_events: List[Event],
        domain: Optional[Domain],
        override_timestamp: bool = True,
    ) -> None:
        """Adds multiple events to the tracker.

        Args:
            new_events: Events to apply.
            domain: The current model's domain.
            override_timestamp: If `True` refresh all timestamps of the events. As the
                events are usually created at some earlier point, this makes sure that
                all new events come after any current tracker events.
        """
        for e in new_events:
            if override_timestamp:
                e.timestamp = time.time()
            self.update(e, domain)

    def as_story(self, include_source: bool = False) -> "Story":
        """Dump the tracker as a story in the Rasa Core story format.

        Returns the dumped tracker as a string.
        """
        from rasa.shared.core.training_data.structures import Story

        story_name = (
            f"{self.sender_id} ({self.sender_source})"
            if include_source
            else self.sender_id
        )
        return Story.from_events(self.applied_events(), story_name)

    def export_stories(
        self,
        writer: "StoryWriter",
        e2e: bool = False,
        include_source: bool = False,
        should_append_stories: bool = False,
    ) -> Text:
        """Dump the tracker as a story in the Rasa Core story format.

        Returns:
            The dumped tracker as a string.
        """

        # TODO: we need to revisit all usages of this, the caller needs to specify
        #       the format. this likely points to areas where we are not properly
        #       handling markdown vs yaml
        story = self.as_story(include_source)

        return writer.dumps(
            story.story_steps, is_appendable=should_append_stories, is_test_story=e2e
        )

    def export_stories_to_file(self, export_path: Text = "debug_stories.yml") -> None:
        """Dump the tracker as a story to a file."""
        from rasa.shared.core.training_data.story_writer.yaml_story_writer import (
            YAMLStoryWriter,
        )

        append = os.path.exists(export_path)

        rasa.shared.utils.io.write_text_file(
            self.export_stories(YAMLStoryWriter(), should_append_stories=append) + "\n",
            export_path,
            append=append,
        )

    def get_last_event_for(
        self,
        event_type: Union[Type[Event], Tuple[Type, ...]],
        action_names_to_exclude: List[Text] = None,
        skip: int = 0,
        event_verbosity: EventVerbosity = EventVerbosity.APPLIED,
    ) -> Optional[Event]:
        """Gets the last event of a given type which was actually applied.

        Args:
            event_type: The type of event you want to find.
            action_names_to_exclude: Events of type `ActionExecuted` which
                should be excluded from the results. Can be used to skip
                `action_listen` events.
            skip: Skips n possible results before return an event.
            event_verbosity: Which `EventVerbosity` should be used to search for events.

        Returns:
            event which matched the query or `None` if no event matched.
        """

        to_exclude = action_names_to_exclude or []

        def filter_function(e: Event):
            has_instance = isinstance(e, event_type)
            excluded = isinstance(e, ActionExecuted) and e.action_name in to_exclude
            return has_instance and not excluded

        filtered = filter(
            filter_function, reversed(self._events_for_verbosity(event_verbosity) or [])
        )

        for i in range(skip):
            next(filtered, None)

        return next(filtered, None)

    def last_executed_action_has(self, name: Text, skip: int = 0) -> bool:
        """Returns whether last `ActionExecuted` event had a specific name.

        Args:
            name: Name of the event which should be matched.
            skip: Skips n possible results in between.

        Returns:
            `True` if last executed action had name `name`, otherwise `False`.
        """

        last: Optional[ActionExecuted] = self.get_last_event_for(
            ActionExecuted, action_names_to_exclude=[ACTION_LISTEN_NAME], skip=skip
        )
        return last is not None and last.action_name == name

    ###
    # Internal methods for the modification of the trackers state. Should
    # only be called by events, not directly. Rather update the tracker
    # with an event that in its ``apply_to`` method modifies the tracker.
    ###
    def _reset(self) -> None:
        """Reset tracker to initial state - doesn't delete events though!."""

        self._reset_slots()
        self._paused = False
        self.latest_action = {}
        self.latest_message = UserUttered.empty()
        self.latest_bot_utterance = BotUttered.empty()
        self.followup_action = ACTION_LISTEN_NAME
        self.active_loop = {}

    def _reset_slots(self) -> None:
        """Set all the slots to their initial value."""

        for slot in self.slots.values():
            slot.reset()

    def _set_slot(self, key: Text, value: Any) -> None:
        """Set the value of a slot if that slot exists."""

        if key in self.slots:
            self.slots[key].value = value
        else:
            logger.error(
                f"Tried to set non existent slot '{key}'. Make sure you "
                f"added all your slots to your domain file."
            )

    def _create_events(self, evts: List[Event]) -> Deque[Event]:

        if evts and not isinstance(evts[0], Event):  # pragma: no cover
            raise ValueError("events, if given, must be a list of events")
        return deque(evts, self._max_event_history)

    def __eq__(self, other) -> bool:
        if isinstance(self, type(other)):
            return other.events == self.events and self.sender_id == other.sender_id
        else:
            return False

    def __ne__(self, other) -> bool:
        return not self.__eq__(other)

    def trigger_followup_action(self, action: Text) -> None:
        """Triggers another action following the execution of the current."""

        self.followup_action = action

    def clear_followup_action(self) -> None:
        """Clears follow up action when it was executed."""

        self.followup_action = None

    def _merge_slots(
        self, entities: Optional[List[Dict[Text, Any]]] = None
    ) -> List[SlotSet]:
        """Take a list of entities and create tracker slot set events.

        If an entity type matches a slots name, the entities value is set
        as the slots value by creating a ``SlotSet`` event.
        """

        entities = entities if entities else self.latest_message.entities
        new_slots = [
            SlotSet(e["entity"], e["value"])
            for e in entities
            if e["entity"] in self.slots.keys()
        ]
        return new_slots

    @property
    def active_loop_name(self) -> Optional[Text]:
        """Get the name of the currently active loop.

        Returns: `None` if no active loop or the name of the currently active loop.
        """
        if not self.active_loop or self.active_loop.get(LOOP_NAME) == SHOULD_NOT_BE_SET:
            return None

        return self.active_loop.get(LOOP_NAME)

    @property
    def latest_action_name(self) -> Optional[Text]:
        """Get the name of the previously executed action or text of e2e action.

        Returns: name of the previously executed action or text of e2e action
        """
        return self.latest_action.get(ACTION_NAME) or self.latest_action.get(
            ACTION_TEXT
        )


def get_active_loop_name(state: State) -> Optional[Text]:
    """Get the name of current active loop.

    Args:
        state: The state from which the name of active loop should be extracted

    Return:
        the name of active loop or None
    """
    if (
        not state.get(ACTIVE_LOOP)
        or state[ACTIVE_LOOP].get(LOOP_NAME) == SHOULD_NOT_BE_SET
    ):
        return

    return state[ACTIVE_LOOP].get(LOOP_NAME)


def is_prev_action_listen_in_state(state: State) -> bool:
    """Check if action_listen is the previous executed action.

    Args:
        state: The state for which the check should be performed

    Return:
        boolean value indicating whether action_listen is previous action
    """
    prev_action_name = state.get(PREVIOUS_ACTION, {}).get(ACTION_NAME)
    return prev_action_name == ACTION_LISTEN_NAME


def get_trackers_for_conversation_sessions(
    tracker: DialogueStateTracker,
) -> List[DialogueStateTracker]:
    """Generate trackers for `tracker` that are split by conversation sessions.

    Args:
        tracker: Instance of `DialogueStateTracker` to split.

    Returns:
        The trackers split by conversation sessions.
    """
    split_conversations = events.split_events(
        tracker.events,
        ActionExecuted,
        {"action_name": ACTION_SESSION_START_NAME},
        include_splitting_event=True,
    )

    return [
        DialogueStateTracker.from_events(
            tracker.sender_id, evts, tracker.slots, sender_source=tracker.sender_source
        )
        for evts in split_conversations
    ]<|MERGE_RESOLUTION|>--- conflicted
+++ resolved
@@ -58,11 +58,8 @@
     ActiveLoop,
     SessionStarted,
     ActionExecutionRejected,
-<<<<<<< HEAD
     DefinePrevUserUtteredFeaturization,
-=======
     EntitiesAdded,
->>>>>>> 395f768d
 )
 from rasa.shared.core.domain import Domain, State
 from rasa.shared.core.slots import Slot
@@ -260,8 +257,6 @@
 
     @staticmethod
     def freeze_current_state(state: State) -> FrozenState:
-<<<<<<< HEAD
-=======
         """Convert State dict into a hashable format FrozenState.
 
         Args:
@@ -270,7 +265,6 @@
         Return:
             hashable form of the state of type `FrozenState`
         """
->>>>>>> 395f768d
         return frozenset(
             {
                 key: frozenset(values.items())
