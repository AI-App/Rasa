from typing import Any, Optional, Tuple, Text, Dict, Set, List, Union

import pytest

from rasa.nlu.tokenizers.tokenizer import Token
<<<<<<< HEAD
from rasa.nlu.constants import TOKENS_NAMES
from rasa.shared.nlu.constants import TEXT, INTENT, RESPONSE, INTENT_RESPONSE_KEY
from rasa.shared.nlu.training_data.training_data import TrainingData
from rasa.shared.nlu.training_data.message import Message
=======

from rasa.nlu.constants import (
    TEXT,
    INTENT,
    RESPONSE,
    TOKENS_NAMES,
    ACTION_NAME,
    ACTION_TEXT,
    INTENT_RESPONSE_KEY,
)

from rasa.nlu.training_data import Message, TrainingData
>>>>>>> 12db4e15
from rasa.nlu.tokenizers.whitespace_tokenizer import WhitespaceTokenizer


def test_tokens_comparison():
    x = Token("hello", 0)
    y = Token("Hello", 0)

    assert x == x
    assert y < x

    assert x != 1

    with pytest.raises(TypeError):
        assert y < "a"


@pytest.mark.parametrize(
    "text, expected_tokens, expected_indices",
    [("Forecast for lunch", ["Forecast", "for", "lunch"], [(0, 8), (9, 12), (13, 18)])],
)
def test_train_tokenizer(
    text: Text, expected_tokens: List[Text], expected_indices: List[Tuple[int]]
):
    tk = WhitespaceTokenizer()

    message = Message.build(text=text)
    message.set(RESPONSE, text)
    message.set(INTENT, text)

    training_data = TrainingData()
    training_data.training_examples = [message]

    tk.train(training_data)

    for attribute in [RESPONSE, TEXT]:
        tokens = training_data.training_examples[0].get(TOKENS_NAMES[attribute])

        assert [t.text for t in tokens] == expected_tokens
        assert [t.start for t in tokens] == [i[0] for i in expected_indices]
        assert [t.end for t in tokens] == [i[1] for i in expected_indices]

    # check intent attribute
    tokens = training_data.training_examples[0].get(TOKENS_NAMES[INTENT])

    assert [t.text for t in tokens] == [text]


@pytest.mark.parametrize(
    "text, expected_tokens, expected_indices",
    [("Forecast for lunch", ["Forecast", "for", "lunch"], [(0, 8), (9, 12), (13, 18)])],
)
def test_train_tokenizer_e2e_actions(
    text: Text, expected_tokens: List[Text], expected_indices: List[Tuple[int]]
):
    tk = WhitespaceTokenizer()

    message = Message.build(text=text)
    message.set(ACTION_TEXT, text)
    message.set(ACTION_NAME, text)

    training_data = TrainingData()
    training_data.training_examples = [message]

    tk.train(training_data)

    for attribute in [ACTION_TEXT, TEXT]:
        tokens = training_data.training_examples[0].get(TOKENS_NAMES[attribute])

        assert [t.text for t in tokens] == expected_tokens
        assert [t.start for t in tokens] == [i[0] for i in expected_indices]
        assert [t.end for t in tokens] == [i[1] for i in expected_indices]


@pytest.mark.parametrize(
    "text, expected_tokens, expected_indices",
    [("Forecast for lunch", ["Forecast", "for", "lunch"], [(0, 8), (9, 12), (13, 18)])],
)
def test_train_tokenizer_action_name(
    text: Text, expected_tokens: List[Text], expected_indices: List[Tuple[int]]
):
    tk = WhitespaceTokenizer()

    message = Message.build(text=text)
    message.set(ACTION_NAME, text)

    training_data = TrainingData()
    training_data.training_examples = [message]

    tk.train(training_data)

    # check action_name attribute
    tokens = training_data.training_examples[0].get(TOKENS_NAMES[ACTION_NAME])

    assert [t.text for t in tokens] == [text]


@pytest.mark.parametrize(
    "text, expected_tokens, expected_indices",
    [("Forecast for lunch", ["Forecast", "for", "lunch"], [(0, 8), (9, 12), (13, 18)])],
)
def test_process_tokenizer(
    text: Text, expected_tokens: List[Text], expected_indices: List[Tuple[int]]
):
    tk = WhitespaceTokenizer()

    message = Message.build(text=text)

    tk.process(message)

    tokens = message.get(TOKENS_NAMES[TEXT])

    assert [t.text for t in tokens] == expected_tokens
    assert [t.start for t in tokens] == [i[0] for i in expected_indices]
    assert [t.end for t in tokens] == [i[1] for i in expected_indices]


@pytest.mark.parametrize(
    "text, expected_tokens", [("action_listen", ["action", "listen"])],
)
def test_process_tokenizer_action_name(text: Text, expected_tokens: List[Text]):
    tk = WhitespaceTokenizer({"intent_tokenization_flag": True})

    message = Message.build(text=text)
    message.set(ACTION_NAME, text)

    tk.process(message)

    tokens = message.get(TOKENS_NAMES[ACTION_NAME])

    assert [t.text for t in tokens] == expected_tokens


@pytest.mark.parametrize(
    "text, expected_tokens", [("I am hungry", ["I", "am", "hungry"])],
)
def test_process_tokenizer_action_test(text: Text, expected_tokens: List[Text]):
    tk = WhitespaceTokenizer({"intent_tokenization_flag": True})

    message = Message.build(text=text)
    message.set(ACTION_NAME, text)
    message.set(ACTION_TEXT, text)

    tk.process(message)

    tokens = message.get(TOKENS_NAMES[ACTION_TEXT])
    assert [t.text for t in tokens] == expected_tokens

    message.set(ACTION_TEXT, "")
    tk.process(message)
    tokens = message.get(TOKENS_NAMES[ACTION_NAME])
    assert [t.text for t in tokens] == [text]


@pytest.mark.parametrize(
    "text, expected_tokens",
    [
        ("Forecast_for_LUNCH", ["Forecast_for_LUNCH"]),
        ("Forecast for LUNCH", ["Forecast for LUNCH"]),
    ],
)
def test_split_intent(text: Text, expected_tokens: List[Text]):
    component_config = {"intent_tokenization_flag": True, "intent_split_symbol": "+"}

    tk = WhitespaceTokenizer(component_config)

    message = Message.build(text=text)
    message.set(INTENT, text)

    assert [t.text for t in tk._split_name(message, INTENT)] == expected_tokens


@pytest.mark.parametrize(
    "text, expected_tokens",
    [
        ("faq/ask_language", ["faq", "ask_language"]),
        ("faq/ask+language", ["faq", "ask", "language"]),
    ],
)
def test_split_intent_response_key(text, expected_tokens):
    component_config = {"intent_tokenization_flag": True, "intent_split_symbol": "+"}

    tk = WhitespaceTokenizer(component_config)

    message = Message.build(text=text)
    message.set(INTENT_RESPONSE_KEY, text)

    assert [
        t.text for t in tk._split_name(message, attribute=INTENT_RESPONSE_KEY)
    ] == expected_tokens


@pytest.mark.parametrize(
    "token_pattern, tokens, expected_tokens",
    [
        (
            None,
            [Token("hello", 0), Token("there", 6)],
            [Token("hello", 0), Token("there", 6)],
        ),
        (
            "",
            [Token("hello", 0), Token("there", 6)],
            [Token("hello", 0), Token("there", 6)],
        ),
        (
            r"(?u)\b\w\w+\b",
            [Token("role-based", 0), Token("access-control", 11)],
            [
                Token("role", 0),
                Token("based", 5),
                Token("access", 11),
                Token("control", 18),
            ],
        ),
        (
            r".*",
            [Token("role-based", 0), Token("access-control", 11)],
            [Token("role-based", 0), Token("access-control", 11)],
        ),
        (
            r"(test)",
            [Token("role-based", 0), Token("access-control", 11)],
            [Token("role-based", 0), Token("access-control", 11)],
        ),
    ],
)
def test_apply_token_pattern(
    token_pattern: Text, tokens: List[Token], expected_tokens: List[Token]
):
    component_config = {"token_pattern": token_pattern}

    tokenizer = WhitespaceTokenizer(component_config)
    actual_tokens = tokenizer._apply_token_pattern(tokens)

    assert len(actual_tokens) == len(expected_tokens)
    for actual_token, expected_token in zip(actual_tokens, expected_tokens):
        assert actual_token.text == expected_token.text
        assert actual_token.start == expected_token.start
        assert actual_token.end == expected_token.end


@pytest.mark.parametrize(
    "text, expected_tokens",
    [
        ("Forecast_for_LUNCH", ["Forecast_for_LUNCH"]),
        ("Forecast for LUNCH", ["Forecast for LUNCH"]),
        ("Forecast+for+LUNCH", ["Forecast", "for", "LUNCH"]),
    ],
)
def test_split_action_name(text: Text, expected_tokens: List[Text]):
    component_config = {"intent_tokenization_flag": True, "intent_split_symbol": "+"}

    tk = WhitespaceTokenizer(component_config)

    message = Message.build(text=text)
    message.set(ACTION_NAME, text)

    assert [t.text for t in tk._split_name(message, ACTION_NAME)] == expected_tokens<|MERGE_RESOLUTION|>--- conflicted
+++ resolved
@@ -1,27 +1,19 @@
-from typing import Any, Optional, Tuple, Text, Dict, Set, List, Union
+from typing import Tuple, Text, List
 
 import pytest
 
 from rasa.nlu.tokenizers.tokenizer import Token
-<<<<<<< HEAD
 from rasa.nlu.constants import TOKENS_NAMES
-from rasa.shared.nlu.constants import TEXT, INTENT, RESPONSE, INTENT_RESPONSE_KEY
-from rasa.shared.nlu.training_data.training_data import TrainingData
-from rasa.shared.nlu.training_data.message import Message
-=======
-
-from rasa.nlu.constants import (
+from rasa.shared.nlu.constants import (
     TEXT,
     INTENT,
     RESPONSE,
-    TOKENS_NAMES,
+    INTENT_RESPONSE_KEY,
+    ACTION_TEXT,
     ACTION_NAME,
-    ACTION_TEXT,
-    INTENT_RESPONSE_KEY,
-)
-
-from rasa.nlu.training_data import Message, TrainingData
->>>>>>> 12db4e15
+)
+from rasa.shared.nlu.training_data.training_data import TrainingData
+from rasa.shared.nlu.training_data.message import Message
 from rasa.nlu.tokenizers.whitespace_tokenizer import WhitespaceTokenizer
 
 
@@ -139,7 +131,7 @@
 
 
 @pytest.mark.parametrize(
-    "text, expected_tokens", [("action_listen", ["action", "listen"])],
+    "text, expected_tokens", [("action_listen", ["action", "listen"])]
 )
 def test_process_tokenizer_action_name(text: Text, expected_tokens: List[Text]):
     tk = WhitespaceTokenizer({"intent_tokenization_flag": True})
@@ -155,7 +147,7 @@
 
 
 @pytest.mark.parametrize(
-    "text, expected_tokens", [("I am hungry", ["I", "am", "hungry"])],
+    "text, expected_tokens", [("I am hungry", ["I", "am", "hungry"])]
 )
 def test_process_tokenizer_action_test(text: Text, expected_tokens: List[Text]):
     tk = WhitespaceTokenizer({"intent_tokenization_flag": True})
