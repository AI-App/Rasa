from typing import Any, Dict, Text, Type

import numpy as np
import pytest

from rasa.engine.graph import ExecutionContext
from rasa.engine.storage.resource import Resource
from rasa.engine.storage.storage import ModelStorage
from rasa.nlu.tokenizers.mitie_tokenizer import MitieTokenizerGraphComponent
from rasa.nlu.tokenizers.spacy_tokenizer import SpacyTokenizerGraphComponent
from rasa.nlu.tokenizers.tokenizer import TokenizerGraphComponent
from rasa.nlu.tokenizers.whitespace_tokenizer import WhitespaceTokenizerGraphComponent
from rasa.nlu.utils.spacy_utils import SpacyModel, SpacyModelProvider, SpacyPreprocessor
from rasa.shared.nlu.training_data import loading
from rasa.shared.nlu.training_data.training_data import TrainingData
from rasa.shared.nlu.training_data.message import Message
from rasa.nlu.featurizers.dense_featurizer.spacy_featurizer import (
    SpacyFeaturizerGraphComponent,
)
from rasa.nlu.constants import SPACY_DOCS
from rasa.shared.nlu.constants import TEXT, INTENT, RESPONSE


<<<<<<< HEAD
@pytest.fixture(scope="module")
def spacy_nlp_component(component_builder, blank_config):
    spacy_nlp_config = {"name": "SpacyNLP", "model": "en_core_web_md"}
    return component_builder.create_component(spacy_nlp_config, blank_config)
=======
@pytest.fixture()
def spacy_model(
    default_model_storage: ModelStorage, default_execution_context: ExecutionContext
) -> SpacyModel:
    return SpacyModelProvider.create(
        {"model": "en_core_web_md"},
        default_model_storage,
        Resource("spacy_model_provider"),
        default_execution_context,
    ).provide()


def create_spacy_featurizer(config: Dict[Text, Any]) -> SpacyFeaturizerGraphComponent:
    return SpacyFeaturizerGraphComponent(
        {**SpacyFeaturizerGraphComponent.get_default_config(), **config},
        "spacy_featurizer",
    )
>>>>>>> fbad8ded


def test_spacy_featurizer_cls_vector(spacy_nlp):
    featurizer = create_spacy_featurizer({})

    sentence = "Hey how are you today"
    message = Message(data={TEXT: sentence})
    message.set(SPACY_DOCS[TEXT], spacy_nlp(sentence))

    featurizer._set_spacy_features(message)

    seq_vecs, sen_vecs = message.get_dense_features(TEXT, [])
    if seq_vecs:
        seq_vecs = seq_vecs.features
    if sen_vecs:
        sen_vecs = sen_vecs.features

    expected = np.array([-0.28451, 0.31007, -0.57039, -0.073056, -0.17322])
    expected_cls = np.array([-0.196496, 0.3249364, -0.37408298, -0.10622784, 0.062756])

    assert 5 == len(seq_vecs)
    assert 1 == len(sen_vecs)
    assert np.allclose(seq_vecs[0][:5], expected, atol=1e-5)
    assert np.allclose(sen_vecs[-1][:5], expected_cls, atol=1e-5)


@pytest.mark.parametrize("sentence", ["hey how are you today"])
def test_spacy_featurizer(sentence, spacy_nlp):

    ftr = create_spacy_featurizer({})

    doc = spacy_nlp(sentence)
    vecs = ftr._features_for_doc(doc)
    expected = [t.vector for t in doc]

    assert np.allclose(vecs, expected, atol=1e-5)


def test_spacy_training_sample_alignment(spacy_model: SpacyModel):
    from spacy.tokens import Doc

    m1 = Message.build(text="I have a feeling", intent="feeling")
    m2 = Message.build(text="", intent="feeling")
    m3 = Message.build(text="I am the last message", intent="feeling")
    td = TrainingData(training_examples=[m1, m2, m3])

    attribute_docs = SpacyPreprocessor({})._docs_for_training_data(
        spacy_model.model, td
    )

    assert isinstance(attribute_docs["text"][0], Doc)
    assert isinstance(attribute_docs["text"][1], Doc)
    assert isinstance(attribute_docs["text"][2], Doc)

    assert [t.text for t in attribute_docs["text"][0]] == ["i", "have", "a", "feeling"]
    assert [t.text for t in attribute_docs["text"][1]] == []
    assert [t.text for t in attribute_docs["text"][2]] == [
        "i",
        "am",
        "the",
        "last",
        "message",
    ]


def test_spacy_intent_featurizer(spacy_model: SpacyModel):
    td = loading.load_data("data/examples/rasa/demo-rasa.json")
    SpacyPreprocessor({}).process_training_data(td, spacy_model)
    spacy_featurizer = create_spacy_featurizer({})
    spacy_featurizer.process_training_data(td)

    intent_features_exist = np.array(
        [
            True if example.get("intent_features") is not None else False
            for example in td.intent_examples
        ]
    )

    # no intent features should have been set
    assert not any(intent_features_exist)


@pytest.mark.parametrize(
    "sentence, expected",
    [("hey how are you today", [-0.28451, 0.31007, -0.57039, -0.073056, -0.17322])],
)
def test_spacy_featurizer_sequence(sentence, expected, spacy_nlp):

    doc = spacy_nlp(sentence)
    token_vectors = [t.vector for t in doc]

    ftr = create_spacy_featurizer({})

    greet = {TEXT: sentence, "intent": "greet", "text_features": [0.5]}

    message = Message(data=greet)
    message.set(SPACY_DOCS[TEXT], doc)

    ftr._set_spacy_features(message)

    seq_vecs, sen_vecs = message.get_dense_features(TEXT, [])
    if seq_vecs:
        seq_vecs = seq_vecs.features
    if sen_vecs:
        sen_vecs = sen_vecs.features

    vecs = seq_vecs[0][:5]

    assert np.allclose(token_vectors[0][:5], vecs, atol=1e-4)
    assert np.allclose(vecs, expected, atol=1e-4)
    assert sen_vecs is not None


def test_spacy_featurizer_casing(spacy_nlp):

    # if this starts failing for the default model, we should think about
    # removing the lower casing the spacy nlp component does when it
    # retrieves vectors. For compressed spacy models (e.g. models
    # ending in _sm) this test will most likely fail.

    ftr = create_spacy_featurizer({})

    td = loading.load_data("data/examples/rasa/demo-rasa.json")
    for e in td.intent_examples:
        doc = spacy_nlp(e.get(TEXT))
        doc_capitalized = spacy_nlp(e.get(TEXT).capitalize())

        vecs = ftr._features_for_doc(doc)
        vecs_capitalized = ftr._features_for_doc(doc_capitalized)

        assert np.allclose(
            vecs, vecs_capitalized, atol=1e-5
        ), "Vectors are unequal for texts '{}' and '{}'".format(
            e.text, e.text.capitalize()
        )


def test_spacy_featurizer_train(spacy_nlp):

    featurizer = create_spacy_featurizer({})

    sentence = "Hey how are you today"
    message = Message(data={TEXT: sentence})
    message.set(RESPONSE, sentence)
    message.set(INTENT, "intent")
    message.set(SPACY_DOCS[TEXT], spacy_nlp(sentence))
    message.set(SPACY_DOCS[RESPONSE], spacy_nlp(sentence))

    featurizer.process_training_data(TrainingData([message]))

    expected = np.array([-0.28451, 0.31007, -0.57039, -0.073056, -0.17322])
    expected_cls = np.array([-0.196496, 0.3249364, -0.37408298, -0.10622784, 0.062756])

    seq_vecs, sen_vecs = message.get_dense_features(TEXT, [])
    if seq_vecs:
        seq_vecs = seq_vecs.features
    if sen_vecs:
        sen_vecs = sen_vecs.features

    assert 5 == len(seq_vecs)
    assert 1 == len(sen_vecs)
    assert np.allclose(seq_vecs[0][:5], expected, atol=1e-5)
    assert np.allclose(sen_vecs[-1][:5], expected_cls, atol=1e-5)

    seq_vecs, sen_vecs = message.get_dense_features(RESPONSE, [])
    if seq_vecs:
        seq_vecs = seq_vecs.features
    if sen_vecs:
        sen_vecs = sen_vecs.features

    assert 5 == len(seq_vecs)
    assert 1 == len(sen_vecs)
    assert np.allclose(seq_vecs[0][:5], expected, atol=1e-5)
    assert np.allclose(sen_vecs[-1][:5], expected_cls, atol=1e-5)

    seq_vecs, sen_vecs = message.get_dense_features(INTENT, [])
    if seq_vecs:
        seq_vecs = seq_vecs.features
    if sen_vecs:
        sen_vecs = sen_vecs.features

    assert seq_vecs is None
    assert sen_vecs is None


def test_spacy_featurizer_using_empty_model():
    import spacy

    sentence = "This test is using an empty spaCy model"

    model = spacy.blank("en")
    doc = model(sentence)

    ftr = create_spacy_featurizer({})

    message = Message(data={TEXT: sentence})
    message.set(SPACY_DOCS[TEXT], doc)

    ftr._set_spacy_features(message)

    seq_vecs, sen_vecs = message.get_dense_features(TEXT, [])
    if seq_vecs:
        seq_vecs = seq_vecs.features
    if sen_vecs:
        sen_vecs = sen_vecs.features

    assert seq_vecs is None
    assert sen_vecs is None


@pytest.mark.parametrize(
    "tokenizer_class, should_raise",
    [
        (WhitespaceTokenizerGraphComponent, True),
        (MitieTokenizerGraphComponent, True),
        (SpacyTokenizerGraphComponent, False),
    ],
)
def test_spacy_featurizer_validate_compatibility_with_tokenizer(
    tokenizer_class: Type[TokenizerGraphComponent], should_raise: bool
):
    with pytest.warns(UserWarning if should_raise else None) as record:
        SpacyFeaturizerGraphComponent.validate_compatibility_with_tokenizer(
            {}, tokenizer_class
        )
        if not should_raise:
            assert len(record) == 0<|MERGE_RESOLUTION|>--- conflicted
+++ resolved
@@ -21,12 +21,6 @@
 from rasa.shared.nlu.constants import TEXT, INTENT, RESPONSE
 
 
-<<<<<<< HEAD
-@pytest.fixture(scope="module")
-def spacy_nlp_component(component_builder, blank_config):
-    spacy_nlp_config = {"name": "SpacyNLP", "model": "en_core_web_md"}
-    return component_builder.create_component(spacy_nlp_config, blank_config)
-=======
 @pytest.fixture()
 def spacy_model(
     default_model_storage: ModelStorage, default_execution_context: ExecutionContext
@@ -44,7 +38,6 @@
         {**SpacyFeaturizerGraphComponent.get_default_config(), **config},
         "spacy_featurizer",
     )
->>>>>>> fbad8ded
 
 
 def test_spacy_featurizer_cls_vector(spacy_nlp):
