from __future__ import absolute_import
from __future__ import division
from __future__ import print_function
from __future__ import unicode_literals

import datetime
import glob
import json
import logging
import multiprocessing
import os
import tempfile

from builtins import object
from typing import Text

from rasa_nlu import utils
from rasa_nlu.components import ComponentBuilder
from rasa_nlu.config import RasaNLUConfig
from rasa_nlu.model import Metadata, InvalidModelError, Interpreter
from rasa_nlu.train import do_train


class DataRouter(object):
    DEFAULT_MODEL_NAME = "default"

    def __init__(self, config, component_builder):
        self.config = config
        self.responses = DataRouter._create_query_logger(config['response_log'])
        self._train_procs = []
        self.model_dir = config['path']
        self.token = config['token']
        self.emulator = self.__create_emulator()
        self.component_builder = component_builder if component_builder else ComponentBuilder(use_cache=True)
        self.model_store = self.__create_model_store()

    @staticmethod
    def _create_query_logger(response_log_dir):
        """Creates a logger that will persist incomming queries and their results."""

        # Ensures different log files for different processes in multi worker mode
        if response_log_dir:
            # We need to generate a unique file name, even in multiprocess environments
            timestamp = datetime.datetime.now().strftime('%Y%m%d-%H%M%S')
            log_file_name = "rasa_nlu_log-{}-{}.log".format(timestamp, os.getpid())
            response_logfile = os.path.join(response_log_dir, log_file_name)
            # Instantiate a standard python logger, which we are going to use to log requests
            logger = logging.getLogger('query-logger')
            logger.setLevel(logging.INFO)
            utils.create_dir_for_file(response_logfile)
            ch = logging.FileHandler(response_logfile)
            ch.setFormatter(logging.Formatter('%(message)s'))
            logger.propagate = False  # Prevents queries getting logged with parent logger --> might log them to stdout
            logger.addHandler(ch)
            logging.info("Logging requests to '{}'.".format(response_logfile))
            return logger
        else:
            # If the user didn't provide a logging directory, we wont log!
            logging.info("Logging of requests is disabled. (No 'request_log' directory configured)")
            return None

    def _remove_finished_procs(self):
        """Remove finished training processes from the list of running training processes."""
        self._train_procs = [p for p in self._train_procs if p.is_alive()]

    def _add_train_proc(self, p):
        """Adds a new training process to the list of running processes."""
        self._train_procs.append(p)

    @property
    def train_procs(self):
        """Instead of accessing the `_train_procs` property directly, this method will ensure that trainings that
        are finished will be removed from the list."""

        self._remove_finished_procs()
        return self._train_procs

    def train_proc_ids(self):
        """Returns the ids of the running trainings processes."""
        return [p.ident for p in self.train_procs]

    def __search_for_models(self):
        models = {}
        for metadata_path in glob.glob(os.path.join(self.config.path, '*/metadata.json')):
            model_name = os.path.basename(os.path.dirname(metadata_path))
            models[model_name] = model_name
        return models

    def __interpreter_for_model(self, model_path):
        metadata = DataRouter.read_model_metadata(model_path, self.config)
        return Interpreter.load(metadata, self.config, self.component_builder)

    def __create_model_store(self):
        # Fallback for users that specified the model path as a string and hence only want a single default model.
        if type(self.config.server_model_dirs) is Text:
            model_dict = {self.DEFAULT_MODEL_NAME: self.config.server_model_dirs}
        elif self.config.server_model_dirs is None:
            model_dict = self.__search_for_models()
        else:
            model_dict = self.config.server_model_dirs

        model_store = {}

        for alias, model_path in list(model_dict.items()):
            try:
                logging.info("Loading model '{}'...".format(model_path))
                model_store[alias] = self.__interpreter_for_model(model_path)
            except Exception as e:
                logging.exception("Failed to load model '{}'. Error: {}".format(model_path, e))
        if not model_store:
            meta = Metadata({"pipeline": ["intent_classifier_keyword"]}, "")
            interpreter = Interpreter.load(meta, self.config, self.component_builder)
            model_store[self.DEFAULT_MODEL_NAME] = interpreter
        return model_store

    @staticmethod
    def default_model_metadata():
        return {
            "language": None,
        }

    @staticmethod
    def load_model_from_cloud(model_dir, config):
        try:
            from rasa_nlu.persistor import get_persistor
            p = get_persistor(config)
            if p is not None:
                p.fetch_and_extract('{0}.tar.gz'.format(os.path.basename(model_dir)))
            else:
                raise RuntimeError("Unable to initialize persistor")
        except Exception as e:
            logging.warn("Using default interpreter, couldn't fetch model: {}".format(e))

    @staticmethod
    def read_model_metadata(model_dir, config):
        if model_dir is None:
            data = DataRouter.default_model_metadata()
            return Metadata(data, model_dir)
        else:
            if not os.path.isabs(model_dir):
                model_dir = os.path.join(config['path'], model_dir)

            # download model from S3 if needed
            if not os.path.isdir(model_dir):
                DataRouter.load_model_from_cloud(model_dir, config)

            return Metadata.load(model_dir)

    def __create_emulator(self):
        mode = self.config['emulate']
        if mode is None:
            from rasa_nlu.emulators import NoEmulator
            return NoEmulator()
        elif mode.lower() == 'wit':
            from rasa_nlu.emulators.wit import WitEmulator
            return WitEmulator()
        elif mode.lower() == 'luis':
            from rasa_nlu.emulators.luis import LUISEmulator
            return LUISEmulator()
        elif mode.lower() == 'api':
            from rasa_nlu.emulators.api import ApiEmulator
            return ApiEmulator()
        else:
            raise ValueError("unknown mode : {0}".format(mode))

    def extract(self, data):
        return self.emulator.normalise_request_json(data)

    def parse(self, data):
        alias = data.get("model") or self.DEFAULT_MODEL_NAME
        if alias not in self.model_store:
            try:
                self.model_store[alias] = self.__interpreter_for_model(model_path=alias)
            except Exception as e:
                raise InvalidModelError("No model found with alias '{}'. Error: {}".format(alias, e))

        model = self.model_store[alias]
<<<<<<< HEAD
        response = model.parse(data['text'], data.get('time', None))
=======
        response = model.parse(data['text'])       
>>>>>>> 48a3dece
        if self.responses:
            log={"user_input": response, "model": alias, "time": datetime.datetime.now().isoformat()}
            self.responses.info(json.dumps(log, sort_keys=True))
        return self.format_response(response)

    def format_response(self, data):
        return self.emulator.normalise_response_json(data)

    def get_status(self):
        # This will only count the trainings started from this process, if run in multi worker mode, there might
        # be other trainings run in different processes we don't know about.
        num_trainings = len(self.train_procs)
        models = glob.glob(os.path.join(self.model_dir, '*'))
        models = [model for model in models if os.path.isfile(os.path.join(model, "metadata.json"))]
        return {
            "trainings_under_this_process": num_trainings,
            "available_models": models,
            "training_process_ids": self.train_proc_ids()
        }

    def start_train_process(self, data, config_values):
        logging.info("Starting model training")
        f = tempfile.NamedTemporaryFile("w+", suffix="_training_data.json", delete=False)
        f.write(data)
        f.close()
        # TODO: fix config handling
        _config = self.config.as_dict()
        for key, val in config_values.items():
            _config[key] = val
        _config["data"] = f.name
        train_config = RasaNLUConfig(cmdline_args=_config)
        process = multiprocessing.Process(target=do_train, args=(train_config, self.component_builder))
        self._add_train_proc(process)
        process.start()
        logging.info("Training process {} started".format(process))<|MERGE_RESOLUTION|>--- conflicted
+++ resolved
@@ -175,11 +175,7 @@
                 raise InvalidModelError("No model found with alias '{}'. Error: {}".format(alias, e))
 
         model = self.model_store[alias]
-<<<<<<< HEAD
         response = model.parse(data['text'], data.get('time', None))
-=======
-        response = model.parse(data['text'])       
->>>>>>> 48a3dece
         if self.responses:
             log={"user_input": response, "model": alias, "time": datetime.datetime.now().isoformat()}
             self.responses.info(json.dumps(log, sort_keys=True))
