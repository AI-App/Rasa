from setuptools import setup, find_packages
import io

# Avoids IDE errors, but actual version is read from version.py
__version__ = None
exec(open('rasa_core/version.py').read())

try:
    import pypandoc
    readme = pypandoc.convert_file('README.md', 'rst')
except (IOError, ImportError):
    readme = open('README.md').read()

tests_requires = [
    "pytest",
    "pytest-pep8",
    "pytest-services",
    "pytest-flask",
    "pytest-cov",
    "pytest-xdist"
]

install_requires = [
    'jsonpickle',
    'six',
    'redis',
    'fakeredis',
    'nbsphinx',
    'pandoc',
    'future',
    'numpy>=1.13',
    'typing>=3.6',
    'graphviz',
    'Keras',
    'tensorflow',
    'h5py',
    'apscheduler',
    'tqdm',
    'ConfigArgParse',
    'networkx',
    'pymessenger',
    'pykwalify',
    'coloredlogs',
<<<<<<< HEAD
    'ruamel.yaml',
=======
    'flask',
>>>>>>> 3321bcae
]

extras_requires = {
    'test': tests_requires
}

setup(
    name='rasa_core',
    classifiers=[
        "Programming Language :: Python :: 2.7",
        "Programming Language :: Python :: 3.6"
    ],
    packages=find_packages(exclude=["tests", "tools"]),
    version=__version__,
    install_requires=install_requires,
    tests_require=tests_requires,
    extras_require=extras_requires,
    include_package_data=True,
    description="Machine learning based dialogue engine "
                "for conversational software.",
    long_description=readme,
    author='Rasa Technologies GmbH',
    author_email='hi@rasa.ai',
    keywords=["nlp", "machine-learning", "machine-learning-library", "bot",
              "bots",
              "botkit", "rasa", "conversational-agents",
              "conversational-ai",
              "chatbot", "chatbot-framework", "bot-framework"],
    url="https://rasa.ai",
    download_url="https://github.com/RasaHQ/rasa_core/archive/{}.tar.gz".format(__version__)
)

print("\nWelcome to Rasa Core!")
print("If any questions please visit documentation page https://rasahq.github.io/rasa_core")
print("or join community chat on https://gitter.im/RasaHQ/rasa_core")<|MERGE_RESOLUTION|>--- conflicted
+++ resolved
@@ -41,11 +41,8 @@
     'pymessenger',
     'pykwalify',
     'coloredlogs',
-<<<<<<< HEAD
     'ruamel.yaml',
-=======
     'flask',
->>>>>>> 3321bcae
 ]
 
 extras_requires = {
